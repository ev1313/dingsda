from struct import Struct as Packer
from struct import error as PackerError
from io import BytesIO, StringIO
import sys
import collections
import codecs

# from construct.macros import UBInt8
from construct.lib.py3compat import int2byte, unknownstring2bytes, stringtypes
from construct.lib import Container, ListContainer, LazyContainer


#===============================================================================
# exceptions
#===============================================================================
class ConstructError(Exception):
    pass
class FieldError(ConstructError):
    pass
class SizeofError(ConstructError):
    pass
class AdaptationError(ConstructError):
    pass
class ArrayError(ConstructError):
    pass
class RangeError(ConstructError):
    pass
class SwitchError(ConstructError):
    pass
class SelectError(ConstructError):
    pass
class TerminatorError(ConstructError):
    pass
class OverwriteError(ValueError):
    pass
class PaddingError(ConstructError):
    pass
class ConstError(ConstructError):
    pass
class StringError(ConstructError):
    pass
class ChecksumError(ConstructError):
    pass



#===============================================================================
# abstract constructs
#===============================================================================
class Construct(object):
    """
    The mother of all constructs.

    This object is generally not directly instantiated, and it does not directly implement parsing and building, so it is largely only of interest to subclass implementors.

    The external user API:

     * ``parse()``
     * ``parse_stream()``
     * ``build()``
     * ``build_stream()``
     * ``sizeof()``

    Subclass authors should not override the external methods. Instead, another API is available:

     * ``_parse()``
     * ``_build()``
     * ``_sizeof()``

    There is also a flag API:

     * ``_set_flag()``
     * ``_clear_flag()``
     * ``_inherit_flags()``
     * ``_is_flag()``

    And stateful copying:

     * ``__getstate__()``
     * ``__setstate__()``

    Attributes and Inheritance
    ==========================

    All constructs have a name and flags. The name is used for naming struct members and context dictionaries. Note that the name can either be a string, or None if the name is not needed. A single underscore ("_") is a reserved name, and so are names starting with a less-than character ("<"). The name should be descriptive, short, and valid as a Python identifier, although these rules are not enforced.

    The flags specify additional behavioral information about this construct. Flags are used by enclosing constructs to determine a proper course of action. Flags are inherited by default, from inner subconstructs to outer constructs. The enclosing construct may set new flags or clear existing ones, as necessary.

    For example, if ``FLAG_COPY_CONTEXT`` is set, repeaters will pass a copy of the context for each iteration, which is necessary for OnDemand parsing.
    """

    FLAG_COPY_CONTEXT          = 0x0001
    FLAG_DYNAMIC               = 0x0002
    FLAG_EMBED                 = 0x0004
    FLAG_NESTING               = 0x0008

    __slots__ = ["name", "conflags"]
    def __init__(self, name, flags=0):
        if name is not None:
            if not isinstance(name, stringtypes):
                raise TypeError("name must be some sort of string or None", name)
            # NOTE: this tests the name that can be a byte string or unicode string
            # and only the unicode has startswith method
            bname = unknownstring2bytes(name)
            if bname == b"_" or bname[:1] ==b"<":
                raise ValueError("reserved name: either _ or starts with < ", name)
        self.name = name
        self.conflags = flags

    def __repr__(self):
        return "%s(%r)" % (self.__class__.__name__, self.name)

    def _set_flag(self, flag):
        """
        Set the given flag or flags.

        :param int flag: flag to set; may be OR'd combination of flags
        """
        self.conflags |= flag

    def _clear_flag(self, flag):
        """
        Clear the given flag or flags.

        :param int flag: flag to clear; may be OR'd combination of flags
        """
        self.conflags &= ~flag

    def _inherit_flags(self, *subcons):
        """
        Pull flags from subconstructs.
        """
        for sc in subcons:
            self._set_flag(sc.conflags)

    def _is_flag(self, flag):
        """
        Check whether a given flag is set.

        :param int flag: flag to check
        """
        return bool(self.conflags & flag)

    def __getstate__(self):
        """
        Obtain a dictionary representing this construct's state.
        """
        attrs = {}
        if hasattr(self, "__dict__"):
            attrs.update(self.__dict__)
        slots = []
        c = self.__class__
        while c is not None:
            if hasattr(c, "__slots__"):
                slots.extend(c.__slots__)
            c = c.__base__
        for name in slots:
            if hasattr(self, name):
                attrs[name] = getattr(self, name)
        return attrs

    def __setstate__(self, attrs):
        """
        Set this construct's state to a given state.
        """
        for name, value in attrs.items():
            setattr(self, name, value)

    def __copy__(self):
        """
        Returns a copy of this construct.
        """
        self2 = object.__new__(self.__class__)
        self2.__setstate__(self, self.__getstate__())
        return self2

    def parse(self, data, context=None):
        """
        Parse an in-memory buffer.

        Strings, buffers, memoryviews, and other complete buffers can be parsed with this method.
        """
        return self.parse_stream(BytesIO(data), context)

    def parse_stream(self, stream, context=None):
        """
        Parse a stream.

        Files, pipes, sockets, and other streaming sources of data are handled by this method.
        """
        if context is None:
            context = Container()
        return self._parse(stream, context)

    def _parse(self, stream, context):
        """
        Override in your subclass.
        """
        raise NotImplementedError()

    def build(self, obj, context=None):
        """
        Build an object in memory.

        :returns: bytes
        """
        stream = BytesIO()
        self.build_stream(obj, stream, context)
        return stream.getvalue()

    def build_stream(self, obj, stream, context=None):
        """
        Build an object directly into a stream.

        :returns: None
        """
        if context is None:
            context = Container()
        self._build(obj, stream, context)

    def _build(self, obj, stream, context):
        """
        Override in your subclass.
        """
        raise NotImplementedError()

    def sizeof(self, context=None):
        """
        Calculate the size of this object, optionally using a context.

        Some constructs have no fixed size and can only know their size for a given hunk of data. These constructs will raise an error if they are not passed a context.

        :param context: a container

        :returns: int of the length of this construct
        :raises SizeofError: the size could not be determined
        """
        if context is None:
            context = Container()
        return self._sizeof(context)

    def _sizeof(self, context):
        """
        Override in your subclass.
        """
        raise SizeofError("Constructs cannot compute size by default. ")


class Subconstruct(Construct):
    """
    Abstract subconstruct (wraps an inner construct, inheriting its name and flags).

    Subconstructs wrap an inner Construct, inheriting its name and flags.

    :param subcon: the construct to wrap
    """
    __slots__ = ["subcon"]
    def __init__(self, subcon):
        super(Subconstruct, self).__init__(subcon.name, subcon.conflags)
        self.subcon = subcon
    def _parse(self, stream, context):
        return self.subcon._parse(stream, context)
    def _build(self, obj, stream, context):
        self.subcon._build(obj, stream, context)
    def _sizeof(self, context):
        return self.subcon._sizeof(context)


class Adapter(Subconstruct):
    """
    Abstract adapter parent class.

    Adapters should implement ``_decode()`` and ``_encode()``.

    :param subcon: the construct to wrap
    """
    __slots__ = []
    def _parse(self, stream, context):
        return self._decode(self.subcon._parse(stream, context), context)
    def _build(self, obj, stream, context):
        self.subcon._build(self._encode(obj, context), stream, context)
    def _decode(self, obj, context):
        raise NotImplementedError()
    def _encode(self, obj, context):
        raise NotImplementedError()



#===============================================================================
# Helper methods
#===============================================================================

def _read_stream(stream, length):
    if length < 0:
        raise ValueError("length must be >= 0", length)
    data = stream.read(length)
    if len(data) != length:
        raise FieldError("could not read enough bytes, expected %d, found %d" % (length, len(data)))
    return data

def _write_stream(stream, length, data):
    if length < 0:
        raise ValueError("length must be >= 0", length)
    if len(data) != length:
        raise FieldError("could not write bytes, expected %d, found %d" % (length, len(data)))
    stream.write(data)



#===============================================================================
# Fields
#===============================================================================

class StaticField(Construct):
    """
    A fixed-size byte field.

    :param name: field name
    :param length: number of bytes in the field
    """
    __slots__ = ["length"]
    def __init__(self, name, length):
        super(StaticField, self).__init__(name)
        self.length = length
    def _parse(self, stream, context):
        return _read_stream(stream, self.length)
    def _build(self, obj, stream, context):
        _write_stream(stream, self.length, int2byte(obj) if isinstance(obj, int) else obj)
    def _sizeof(self, context):
        return self.length


class FormatField(StaticField):
    """
    A field that uses ``struct`` to pack and unpack data.

    See ``struct`` documentation for instructions on crafting format strings.

    :param name: name of the field
    :param endianness: format endianness string; one of "<", ">", or "="
    :param format: a single format character
    """
    __slots__ = ["packer"]
    def __init__(self, name, endianity, format):
        if endianity not in (">", "<", "="):
            raise ValueError("endianity must be be '=', '<', or '>'",
                endianity)
        if len(format) != 1:
            raise ValueError("must specify one and only one format char")
        self.packer = Packer(endianity + format)
        super(FormatField, self).__init__(name, self.packer.size)
    def __getstate__(self):
        attrs = super(FormatField, self).__getstate__()
        attrs["packer"] = attrs["packer"].format
        return attrs
    def __setstate__(self, attrs):
        attrs["packer"] = Packer(attrs["packer"])
        return super(FormatField, self).__setstate__(attrs)
    def _parse(self, stream, context):
        try:
            return self.packer.unpack(_read_stream(stream, self.length))[0]
        except Exception:
            raise FieldError("packer %r error during parsing" % self.packer.format)
    def _build(self, obj, stream, context):
        try:
            _write_stream(stream, self.length, self.packer.pack(obj))
        except Exception:
            raise FieldError("packer %r error during building, given value %s" % (self.packer.format, obj))


class MetaField(Construct):
    r"""
    A variable-length field. The length is obtained at runtime from a function.

    :param name: name of the field
    :param lengthfunc: callable that takes a context and returns length as an int

    Example::

        >>> foo = Struct("foo",
        ...     Byte("length"),
        ...     MetaField("data", lambda ctx: ctx["length"])
        ... )
        >>> foo.parse("\x03ABC")
        Container(data = 'ABC', length = 3)
        >>> foo.parse("\x04ABCD")
        Container(data = 'ABCD', length = 4)
    """
    __slots__ = ["lengthfunc"]
    def __init__(self, name, lengthfunc):
        super(MetaField, self).__init__(name)
        self.lengthfunc = lengthfunc
        self._set_flag(self.FLAG_DYNAMIC)
    def _parse(self, stream, context):
        return _read_stream(stream, self.lengthfunc(context))
    def _build(self, obj, stream, context):
        _write_stream(stream, self.lengthfunc(context), obj)
    def _sizeof(self, context):
        return self.lengthfunc(context)



#===============================================================================
# arrays and repeaters
#===============================================================================
class MetaArray(Subconstruct):
    """
    An array (repeater) of a meta-count. The array will iterate exactly ``countfunc()`` times. Will raise ArrayError if less elements are found.

    .. seealso::

        The :func:`~construct.macros.Array` macro, :func:`Range` and :func:`RepeatUntil`.

    :param countfunc: a function that takes the context as a parameter and returns the number of elements of the array (count)
    :param subcon: the subcon to repeat ``countfunc()`` times

    Example::

        MetaArray(lambda ctx: 5, UBInt8("foo"))
    """
    __slots__ = ["countfunc"]
    def __init__(self, countfunc, subcon):
        super(MetaArray, self).__init__(subcon)
        self.countfunc = countfunc
        self._clear_flag(self.FLAG_COPY_CONTEXT)
        self._set_flag(self.FLAG_DYNAMIC)
    def _parse(self, stream, context):
        obj = ListContainer()
        c = 0
        count = self.countfunc(context)
        try:
            if self.subcon.conflags & self.FLAG_COPY_CONTEXT:
                while c < count:
                    obj.append(self.subcon._parse(stream, context.__copy__()))
                    c += 1
            else:
                while c < count:
                    obj.append(self.subcon._parse(stream, context))
                    c += 1
        except ConstructError:
            raise ArrayError("expected %d, found %d" % (count, c), sys.exc_info()[1])
        return obj
    def _build(self, obj, stream, context):
        count = self.countfunc(context)
        if len(obj) != count:
            raise ArrayError("expected %d, found %d" % (count, len(obj)))
        if self.subcon.conflags & self.FLAG_COPY_CONTEXT:
            for subobj in obj:
                self.subcon._build(subobj, stream, context.__copy__())
        else:
            for subobj in obj:
                self.subcon._build(subobj, stream, context)
    def _sizeof(self, context):
        return self.subcon._sizeof(context) * self.countfunc(context)


class Range(Subconstruct):
    r"""
    A range-array. The subcon will iterate between ``mincount`` to ``maxcount`` times. If less than ``mincount`` elements are found, raises RangeError.

    .. seealso::

        The :func:`~construct.macros.GreedyRange` and :func:`~construct.macros.OptionalGreedyRange` macros.

    The general-case repeater. Repeats the given unit for at least ``mincount`` times, and up to ``maxcount`` times. If an exception occurs (EOF, validation error), the repeater exits. If less than ``mincount`` units have been successfully parsed, a RangeError is raised.

    .. note:: This object requires a seekable stream for parsing.

    :param mincount: the minimal count
    :param maxcount: the maximal count
    :param subcon: the subcon to repeat

    Example::

        >>> c = Range(3, 7, UBInt8("foo"))
        >>> c.parse("\x01\x02")
        Traceback (most recent call last):
          ...
        construct.core.RangeError: expected 3..7, found 2
        >>> c.parse("\x01\x02\x03")
        [1, 2, 3]
        >>> c.parse("\x01\x02\x03\x04\x05\x06")
        [1, 2, 3, 4, 5, 6]
        >>> c.parse("\x01\x02\x03\x04\x05\x06\x07")
        [1, 2, 3, 4, 5, 6, 7]
        >>> c.parse("\x01\x02\x03\x04\x05\x06\x07\x08\x09")
        [1, 2, 3, 4, 5, 6, 7]
        >>> c.build([1,2])
        Traceback (most recent call last):
          ...
        construct.core.RangeError: expected 3..7, found 2
        >>> c.build([1,2,3,4])
        '\x01\x02\x03\x04'
        >>> c.build([1,2,3,4,5,6,7,8])
        Traceback (most recent call last):
          ...
        construct.core.RangeError: expected 3..7, found 8
    """
    __slots__ = ["mincount", "maxcount"]

    def __init__(self, mincount, maxcount, subcon):
        if not 0 <= mincount <= maxcount:
            raise RangeError("unsane mincount %s and maxcount %s" % (mincount,maxcount))
        super(Range, self).__init__(subcon)
        self.mincount = mincount
        self.maxcount = maxcount
        self._clear_flag(self.FLAG_COPY_CONTEXT)
        self._set_flag(self.FLAG_DYNAMIC)

    def _parse(self, stream, context):
        obj = ListContainer()
        c = 0
        try:
            if self.subcon.conflags & self.FLAG_COPY_CONTEXT:
                while c < self.maxcount:
                    pos = stream.tell()
                    obj.append(self.subcon._parse(stream, context.__copy__()))
                    c += 1
            else:
                while c < self.maxcount:
                    pos = stream.tell()
                    obj.append(self.subcon._parse(stream, context))
                    c += 1
        except ConstructError:
            if c < self.mincount:
                raise RangeError("expected %d to %d, found %d" %
                    (self.mincount, self.maxcount, c))
            stream.seek(pos)
        return obj

    def _build(self, obj, stream, context):
        if not isinstance(obj, collections.Sequence):
            raise RangeError("expected sequence type, found %s" % type(obj))
        if len(obj) < self.mincount or len(obj) > self.maxcount:
            raise RangeError("expected %d to %d, found %d" %
                (self.mincount, self.maxcount, len(obj)))
        cnt = 0
        try:
            if self.subcon.conflags & self.FLAG_COPY_CONTEXT:
                for subobj in obj:
                    self.subcon._build(subobj, stream, context.__copy__())
                    cnt += 1
            else:
                for subobj in obj:
                    self.subcon._build(subobj, stream, context)
                    cnt += 1
        except ConstructError:
            if cnt < self.mincount:
                raise RangeError("expected %d to %d, found %d" %
                    (self.mincount, self.maxcount, len(obj)), sys.exc_info()[1])

    def _sizeof(self, context):
        raise SizeofError("cannot calculate size")



class RepeatUntil(Subconstruct):
    r"""
    An array that repeats until the predicate indicates it to stop. Note that the last element (which caused the repeat to exit) is included in the return value.

    :param predicate: a predicate function that takes (obj, context) and returns True if the stop-condition is met, or False to continue.
    :param subcon: the subcon to repeat.

    Example::

        # will read chars until '\x00' (inclusive)
        RepeatUntil(lambda obj, ctx: obj == b"\x00",
            Field("chars", 1)
        )
    """
    __slots__ = ["predicate"]
    def __init__(self, predicate, subcon):
        super(RepeatUntil, self).__init__(subcon)
        self.predicate = predicate
        self._clear_flag(self.FLAG_COPY_CONTEXT)
        self._set_flag(self.FLAG_DYNAMIC)
    def _parse(self, stream, context):
        obj = []
        try:
            if self.subcon.conflags & self.FLAG_COPY_CONTEXT:
                while True:
                    subobj = self.subcon._parse(stream, context.__copy__())
                    obj.append(subobj)
                    if self.predicate(subobj, context):
                        break
            else:
                while True:
                    subobj = self.subcon._parse(stream, context)
                    obj.append(subobj)
                    if self.predicate(subobj, context):
                        break
        except ConstructError:
            raise ArrayError("missing terminator", sys.exc_info()[1])
        return obj
    def _build(self, obj, stream, context):
        terminated = False
        if self.subcon.conflags & self.FLAG_COPY_CONTEXT:
            for subobj in obj:
                self.subcon._build(subobj, stream, context.__copy__())
                if self.predicate(subobj, context):
                    terminated = True
                    break
        else:
            for subobj in obj:
                #subobj = bchr(subobj)  -- WTF is that for?!
                #subobj = int2byte(subobj)  -- WTF is that for?!
                self.subcon._build(subobj, stream, context.__copy__())
                if self.predicate(subobj, context):
                    terminated = True
                    break
        if not terminated:
            raise ArrayError("missing terminator")
    def _sizeof(self, context):
        raise SizeofError("can't calculate size")


#===============================================================================
# structures and sequences
#===============================================================================
class Struct(Construct):
    """
    A sequence of named constructs, similar to structs in C. The elements are parsed and built in the order they are defined.

    .. seealso:: The :func:`~construct.macros.Embedded` macro.

    :param name: the name of the structure
    :param subcons: a sequence of subconstructs that make up this structure.
    :param nested: a keyword-only argument that indicates whether this struct creates a nested context. The default is True. This parameter is considered "advanced usage", and may be removed in the future.

    Example::

        Struct("foo",
            UBInt8("first_element"),
            UBInt16("second_element"),
            Padding(2),
            UBInt8("third_element"),
        )
    """
    __slots__ = ["subcons", "nested", "allow_overwrite"]
    def __init__(self, name, *subcons, **kw):
        self.nested = kw.pop("nested", True)
        self.allow_overwrite = kw.pop("allow_overwrite", False)
        if kw:
            raise TypeError("the only keyword argument accepted is 'nested'", kw)
        super(Struct, self).__init__(name)
        self.subcons = subcons
        self._inherit_flags(*subcons)
        self._clear_flag(self.FLAG_EMBED)
    def _parse(self, stream, context):
        if "<obj>" in context:
            obj = context["<obj>"]
            del context["<obj>"]
        else:
            obj = Container()
            if self.nested:
                context = Container(_ = context)
        for sc in self.subcons:
            if sc.conflags & self.FLAG_EMBED:
                context["<obj>"] = obj
                sc._parse(stream, context)
                if "<obj>" in context:
                    del context["<obj>"]
            else:
                subobj = sc._parse(stream, context)
                if sc.name is not None:
                    if sc.name in obj and not self.allow_overwrite:
                        raise OverwriteError("%r would be overwritten but allow_overwrite is False" % (sc.name,))
                    obj[sc.name] = subobj
                    context[sc.name] = subobj
        return obj
    def _build(self, obj, stream, context):
        if "<unnested>" in context:
            del context["<unnested>"]
        elif self.nested:
            context = Container(_ = context)
        for sc in self.subcons:
            if sc.conflags & self.FLAG_EMBED:
                context["<unnested>"] = True
                subobj = obj
            elif sc.name is None:
                subobj = None
            elif isinstance(sc, (Computed, Anchor, AnchorRange, Checksum)):
                subobj = None
            else:
                subobj = obj[sc.name]
                context[sc.name] = subobj
            sc._build(subobj, stream, context)
    def _sizeof(self, context):
        #if self.nested:
        #    context = Container(_ = context)
        return sum(sc._sizeof(context) for sc in self.subcons)


class Sequence(Struct):
    """
    A sequence of unnamed constructs. The elements are parsed and built in the order they are defined.

    .. seealso:: The :func:`~construct.macros.Embedded` macro.

    :param name: the name of the structure
    :param subcons: a sequence of subconstructs that make up this structure.
    :param nested: a keyword-only argument that indicates whether this struct creates a nested context. The default is True. This parameter is considered "advanced usage", and may be removed in the future.

    Example::

        Sequence("foo",
            UBInt8("first_element"),
            UBInt16("second_element"),
            Padding(2),
            UBInt8("third_element"),
        )
    """
    __slots__ = []
    def _parse(self, stream, context):
        if "<obj>" in context:
            obj = context["<obj>"]
            del context["<obj>"]
        else:
            obj = ListContainer()
            if self.nested:
                context = Container(_ = context)
        for sc in self.subcons:
            if sc.conflags & self.FLAG_EMBED:
                context["<obj>"] = obj
                sc._parse(stream, context)
            else:
                subobj = sc._parse(stream, context)
                if sc.name is not None:
                    obj.append(subobj)
                    context[sc.name] = subobj
        return obj
    def _build(self, obj, stream, context):
        if "<unnested>" in context:
            del context["<unnested>"]
        elif self.nested:
            context = Container(_ = context)
        objiter = iter(obj)
        for sc in self.subcons:
            if sc.conflags & self.FLAG_EMBED:
                context["<unnested>"] = True
                subobj = objiter
            elif sc.name is None:
                subobj = None
            else:
                subobj = next(objiter)
                context[sc.name] = subobj
            sc._build(subobj, stream, context)


def _subobj(sc, obj):
    if sc.conflags & sc.FLAG_EMBED:
        return obj
    else:
        return obj[sc.name]

def _updcon(con, sc, obj):
    if sc.conflags & sc.FLAG_EMBED:
        con.update(obj)
    else:
        con[sc.name] = obj


class Union(Construct):
    r"""
    Set of overlapping fields (like unions in C). When parsing, all fields read the same data. When building, either the first subcon that builds without exception is allowed to put into the stream, or the subcon is selected by index or name. Size is the maximum of subcon sizes.

    .. note:: Requires a seekable stream.

    :param name: name of the union
    :param buildfrom: the subcon used for building and calculating the total size, can be integer index or string name or None (then tries each subcon)
    :param subcons: subconstructs for parsing, one of them used for building

    Example::

        Union("union",
            Struct("sub1", ULInt8("a"), ULInt8("b") ),
            Struct("sub2", ULInt16("c") ),
        )

        .build(dict(sub1=dict(a=1,b=2))) -> b"\x01\x02"
        .build(dict(sub2=dict(c=3)))     -> b"\x03\x00"

        Union("union",
            Embed(Struct("sub1", ULInt8("a"), ULInt8("b") )),
            Embed(Struct("sub2", ULInt16("c") )),
        )

        .build(dict(a=1,b=2)) -> b"\x01\x02"
        .build(dict(c=3)) -> b"\x03\x00"
    """
    __slots__ = ["name","subcons","buildfrom"]
    def __init__(self, name, *subcons, **kw):
        super(Union, self).__init__(name)
        args = [Peek(sc,performbuild=True) for sc in subcons]
        self.buildfrom = kw.get("buildfrom", None)
        self.subcons = args
    def _parse(self, stream, context):
        ret = Container()
        for sc in self.subcons:
            _updcon(ret, sc, sc._parse(stream, context))
        return ret
    def _build(self, obj, stream, context):
        if self.buildfrom is not None:
            if isinstance(self.buildfrom, int):
                index = self.buildfrom
                name = self.subcons[index].name
                self.subcons[index]._build(_subobj(self.subcons[index], obj), stream, context)
            elif isinstance(self.buildfrom, str):
                index = next(i for i,sc in enumerate(self.subcons) if sc.name == self.buildfrom)
                name = self.subcons[index].name
                self.subcons[index]._build(_subobj(self.subcons[index], obj), stream, context)
            else:
                raise TypeError("buildfrom is not int or str")
        else:
            for sc in self.subcons:
                try:
                    sc._build(_subobj(sc, obj), stream, context)
                except Exception:
                    pass
                else:
                    break
    def _sizeof(self, context):
        return max([sc._sizeof(context) for sc in self.subcons])


#===============================================================================
# conditional
#===============================================================================
class Switch(Construct):
    """
    A conditional branch. Switch will choose the case to follow based on the return value of keyfunc. If no case is matched, and no default value is given, SwitchError will be raised.

    .. seealso:: :func:`Pass`.

    :param name: the name of the construct
    :param keyfunc: a function that takes the context and returns a key, which will be used to choose the relevant case.
    :param cases: a dictionary mapping keys to constructs. the keys can be any values that may be returned by keyfunc.
    :param default: a default value to use when the key is not found in the cases. if not supplied, an exception will be raised when the key is not found. You can use the builtin construct Pass for 'do-nothing'.
    :param include_key: whether or not to include the key in the return value of parsing. defualt is False.

    Example::

        Struct("foo",
            UBInt8("type"),
            Switch("value", lambda ctx: ctx.type, {
                    1 : UBInt8("spam"),
                    2 : UBInt16("spam"),
                    3 : UBInt32("spam"),
                    4 : UBInt64("spam"),
                }
            ),
        )
    """

    class NoDefault(Construct):
        def _parse(self, stream, context):
            raise SwitchError("no default case defined")
        def _build(self, obj, stream, context):
            raise SwitchError("no default case defined")
        def _sizeof(self, context):
            raise SwitchError("no default case defined")
    NoDefault = NoDefault("No default value specified")

    __slots__ = ["subcons", "keyfunc", "cases", "default", "include_key"]

    def __init__(self, name, keyfunc, cases, default = NoDefault,
                 include_key = False):
        super(Switch, self).__init__(name)
        self._inherit_flags(*cases.values())
        self.keyfunc = keyfunc
        self.cases = cases
        self.default = default
        self.include_key = include_key
        self._inherit_flags(*cases.values())
        self._set_flag(self.FLAG_DYNAMIC)
    def _parse(self, stream, context):
        key = self.keyfunc(context)
        obj = self.cases.get(key, self.default)._parse(stream, context)
        if self.include_key:
            return key, obj
        else:
            return obj
    def _build(self, obj, stream, context):
        if self.include_key:
            key, obj = obj
        else:
            key = self.keyfunc(context)
        case = self.cases.get(key, self.default)
        case._build(obj, stream, context)
    def _sizeof(self, context):
        case = self.cases.get(self.keyfunc(context), self.default)
        return case._sizeof(context)


class Select(Construct):
    """
    Selects the first matching subconstruct. It will literally try each of the subconstructs, until one matches.

    .. note:: Requires a seekable stream.

    :param name: the name of the construct
    :param subcons: the subcons to try (order-sensitive)
    :param include_name: a keyword only argument, indicating whether to include the name of the selected subcon in the return value of parsing. default is false.

    Example::

        Select("foo",
            UBInt64("large"),
            UBInt32("medium"),
            UBInt16("small"),
            UBInt8("tiny"),
        )
    """
    __slots__ = ["subcons", "include_name"]
    def __init__(self, name, *subcons, **kw):
        include_name = kw.pop("include_name", False)
        if kw:
            raise TypeError("the only keyword argument accepted "
                "is 'include_name'", kw)
        super(Select, self).__init__(name)
        self.subcons = subcons
        self.include_name = include_name
        self._inherit_flags(*subcons)
        self._set_flag(self.FLAG_DYNAMIC)
    def _parse(self, stream, context):
        for sc in self.subcons:
            pos = stream.tell()
            context2 = context.__copy__()
            try:
                obj = sc._parse(stream, context2)
            except ConstructError:
                stream.seek(pos)
            else:
                context.__update__(context2)
                if self.include_name:
                    return sc.name, obj
                else:
                    return obj
        raise SelectError("no subconstruct matched")
    def _build(self, obj, stream, context):
        if self.include_name:
            name, obj = obj
            for sc in self.subcons:
                if sc.name == name:
                    sc._build(obj, stream, context)
                    return
        else:
            for sc in self.subcons:
                stream2 = BytesIO()
                context2 = context.__copy__()
                try:
                    sc._build(obj, stream2, context2)
                except Exception:
                    pass
                else:
                    context.__update__(context2)
                    stream.write(stream2.getvalue())
                    return
        raise SelectError("no subconstruct matched", obj)
    def _sizeof(self, context):
        raise SizeofError("can't calculate size")


#===============================================================================
# stream manipulation
#===============================================================================
class Pointer(Subconstruct):
    """
    Changes the stream position to a given offset, where the construction should take place, and restores the stream position when finished.

    .. seealso::
        :func:`Anchor`, :func:`OnDemand` and the
        :func:`~construct.macros.OnDemandPointer` macro.

    .. note:: Requires a seekable stream.

    :param offsetfunc: a function that takes the context and returns an absolute stream position, where the construction would take place
    :param subcon: the subcon to use at ``offsetfunc()``

    Example::

        Struct("foo",
            UBInt32("spam_pointer"),
            Pointer(lambda ctx: ctx.spam_pointer,
                Array(5, UBInt8("spam"))
            )
        )
    """
    __slots__ = ["offsetfunc"]
    def __init__(self, offsetfunc, subcon):
        super(Pointer, self).__init__(subcon)
        self.offsetfunc = offsetfunc
    def _parse(self, stream, context):
        newpos = self.offsetfunc(context)
        origpos = stream.tell()
        stream.seek(newpos, 2 if newpos < 0 else 0)
        obj = self.subcon._parse(stream, context)
        stream.seek(origpos)
        return obj
    def _build(self, obj, stream, context):
        newpos = self.offsetfunc(context)
        origpos = stream.tell()
        stream.seek(newpos, 2 if newpos < 0 else 0)
        self.subcon._build(obj, stream, context)
        stream.seek(origpos)
    def _sizeof(self, context):
        return 0


class Peek(Subconstruct):
    r"""
    Peeks at the stream.

    Parses the subcon without changing the stream position. See also Union. If the end of the stream is reached when peeking, returns None. Size is defined as size of the subcon, even tho the stream is not advanced during parsing.

    .. note:: Requires a seekable stream.

    :param subcon: the subcon to peek at
    :param performbuild: whether to perform building, False by default meaning building is a no-op

    Example::

        Struct("struct",
            Peek(Byte("a")),
            Peek(Bytes("b", 2)),
        )
        .parse(b"\x01\x02") -> Container(a=1)(b=258)
        .build(dict(a=0,b=258)) -> b"\x01\x02"
        .build(dict(a=1,b=258)) -> b"\x01\x02"
    """
    __slots__ = ["performbuild"]
    def __init__(self, subcon, performbuild=False):
        super(Peek, self).__init__(subcon)
        self.performbuild = performbuild
    def _parse(self, stream, context):
        pos = stream.tell()
        try:
            return self.subcon._parse(stream, context)
        except FieldError:
            pass
        finally:
            stream.seek(pos)
    def _build(self, obj, stream, context):
        if self.performbuild:
            try:
                pos = stream.tell()
                self.subcon._build(obj, stream, context)
            except:
                stream.seek(pos)
                raise
    def _sizeof(self, context):
        return self.subcon._sizeof(context)


class OnDemand(Subconstruct):
    r"""
    Allows for on-demand (lazy) parsing. When parsing, it will return a LazyContainer that represents a pointer to the data, but does not actually parse it from the stream until it is "demanded". By accessing the 'value' property of LazyContainers, you will demand the data from the stream. The data will be parsed and cached for later use. You can use the 'has_value' property to know whether the data has already been demanded.

    .. seealso:: The :func:`~construct.macros.OnDemandPointer` macro.

    .. note:: Requires a seekable stream.

    :param subcon: the subcon to read/write on demand
    :param advance_stream: whether or not to advance the stream position. by default this is True, but if subcon is a pointer, this should be False.
    :param force_build: whether or not to force build. If set to False, and the LazyContainer has not been demanded, building is a no-op.

    Example::

        OnDemand(Array(10000, UBInt8("foo"))
    """
    __slots__ = ["advance_stream", "force_build"]
    def __init__(self, subcon, advance_stream = True, force_build = True):
        super(OnDemand, self).__init__(subcon)
        self.advance_stream = advance_stream
        self.force_build = force_build
    def _parse(self, stream, context):
        obj = LazyContainer(self.subcon, stream, stream.tell(), context)
        if self.advance_stream:
            stream.seek(self.subcon._sizeof(context), 1)
        return obj
    def _build(self, obj, stream, context):
        if not isinstance(obj, LazyContainer):
            self.subcon._build(obj, stream, context)
        elif self.force_build or obj.has_value:
            self.subcon._build(obj.value, stream, context)
        elif self.advance_stream:
            stream.seek(self.subcon._sizeof(context), 1)


class Buffered(Subconstruct):
    """
    Creates an in-memory buffered stream, which can undergo encoding and decoding prior to being passed on to the subconstruct.

    .. seealso:: The :func:`~construct.macros.Bitwise` macro.

    .. warning:: Do not use pointers inside ``Buffered``.

    :param subcon: the subcon which will operate on the buffer
    :param encoder: a function that takes a string and returns an encoded string (used after building)
    :param decoder: a function that takes a string and returns a decoded string (used before parsing)
    :param resizer: a function that takes the size of the subcon and "adjusts" or "resizes" it according to the encoding/decoding process.

    Example::

        Buffered(BitField("foo", 16),
            encoder = decode_bin,
            decoder = encode_bin,
            resizer = lambda size: size / 8,
        )
    """
    __slots__ = ["encoder", "decoder", "resizer"]
    def __init__(self, subcon, decoder, encoder, resizer):
        super(Buffered, self).__init__(subcon)
        self.encoder = encoder
        self.decoder = decoder
        self.resizer = resizer
    def _parse(self, stream, context):
        data = _read_stream(stream, self._sizeof(context))
        stream2 = BytesIO(self.decoder(data))
        return self.subcon._parse(stream2, context)
    def _build(self, obj, stream, context):
        size = self._sizeof(context)
        stream2 = BytesIO()
        self.subcon._build(obj, stream2, context)
        data = self.encoder(stream2.getvalue())
        assert len(data) == size
        _write_stream(stream, self._sizeof(context), data)
    def _sizeof(self, context):
        return self.resizer(self.subcon._sizeof(context))


class Restream(Subconstruct):
    """
    Wraps the stream with a read-wrapper (for parsing) or a write-wrapper (for building). The stream wrapper can buffer the data internally, reading it from- or writing it to the underlying stream as needed. For example, BitStreamReader reads whole bytes from the underlying stream, but returns them as individual bits.

    .. seealso:: The :func:`~construct.macros.Bitwise` macro.

    When the parsing or building is done, the stream's close method will be invoked. It can perform any finalization needed for the stream wrapper, but it must not close the underlying stream.

    .. warning:: Do not use pointers inside ``Restream``.

    :param subcon: the subcon
    :param stream_reader: the read-wrapper
    :param stream_writer: the write wrapper
    :param resizer: a function that takes the size of the subcon and "adjusts" or "resizes" it according to the encoding/decoding process.

    Example::

        Restream(BitField("foo", 16),
            stream_reader = BitStreamReader,
            stream_writer = BitStreamWriter,
            resizer = lambda size: size / 8,
        )
    """
    __slots__ = ["stream_reader", "stream_writer", "resizer"]
    def __init__(self, subcon, stream_reader, stream_writer, resizer):
        super(Restream, self).__init__(subcon)
        self.stream_reader = stream_reader
        self.stream_writer = stream_writer
        self.resizer = resizer
    def _parse(self, stream, context):
        stream2 = self.stream_reader(stream)
        obj = self.subcon._parse(stream2, context)
        stream2.close()
        return obj
    def _build(self, obj, stream, context):
        stream2 = self.stream_writer(stream)
        self.subcon._build(obj, stream2, context)
        stream2.close()
    def _sizeof(self, context):
        return self.resizer(self.subcon._sizeof(context))


#===============================================================================
# miscellaneous
#===============================================================================
class Reconfig(Subconstruct):
    """
    Reconfigures a subconstruct. Reconfig can be used to change the name and set and clear flags of the inner subcon.

    :param name: the new name
    :param subcon: the subcon to reconfigure
    :param setflags: the flags to set (default is 0)
    :param clearflags: the flags to clear (default is 0)

    Example::

        Reconfig("foo", UBInt8("bar"))
    """
    __slots__ = []
    def __init__(self, name, subcon, setflags = 0, clearflags = 0):
        subcon.name = name
        super(Reconfig, self).__init__(subcon)
        self._set_flag(setflags)
        self._clear_flag(clearflags)



class Anchor(Construct):
    r"""
    Gets the stream position when parsing or building.

    Anchors are useful for adjusting relative offsets to absolute positions, or to measure sizes of Constructs. To get an absolute pointer, use an Anchor plus a relative offset. To get a size, place two Anchors and measure their difference using a Compute.

    :param name: the name of the anchor

    .. note:: Requires a tellable stream.

    Example::

        Struct("struct",
            Anchor("offset1"),
            Byte("a")
            Anchor("offset1"),
            Computed("length", lambda ctx: ctx.offset2 - ctx.offset1),
        )
        .parse(b"\xff") -> Container(offset1=0)(a=255)(ofsset2=1)(length=1)
        .build(dict(a=255)) -> b"\xff"
        .sizeof() -> 1
    """
    __slots__ = ["name"]
    def __init__(self, name):
        super(Anchor, self).__init__(name)
    def _parse(self, stream, context):
        position = stream.tell()
        context[self.name] = position
        return position
    def _build(self, obj, stream, context):
        position = stream.tell()
        context[self.name] = position
    def _sizeof(self, context):
        return 0


class AnchorRange(Construct):
    r"""
    Gets the stream position at two times when parsing or building.

    Anchors are useful to measure sizes of Constructs. Place two AnchorRanges with same name, and the second one will return a container with both offsets and length. 

    This can also be used for checksumming. Give the Checksum field the name of this AnchorRange.

    :param name: the name of the anchor range (same for both instances)

    .. note:: Requires a tellable stream.

    Example::

        Struct("struct",
            AnchorRange("range"),
            Byte("a"),
            AnchorRange("range"),
        )
        .parse(b"\xff") -> Container(range=Container(offset1=0)(ofsset2=1)(length=1))(a=255)
        .build(dict(a=1)) -> b"\x01"
        .sizeof() -> 1
    """
    __slots__ = ["name"]
    def __init__(self, name):
        super(AnchorRange, self).__init__(name)
    def _parse(self, stream, context):
        position = stream.tell()
        if self.name not in context:
            context[self.name] = position
            return position
        else:
            offset1 = context[self.name]
            offset2 = position
            obj = Container(offset1=offset1)(offset2=offset2)(length=offset2-offset1)
            context[self.name] = obj
            return obj
    def _build(self, obj, stream, context):
        position = stream.tell()
        if self.name not in context:
            context[self.name] = position
        else:
            offset1 = context[self.name]
            offset2 = position
            obj = Container(offset1=offset1)(offset2=offset2)(length=offset2-offset1)
            context[self.name] = obj
    def _sizeof(self, context):
        return 0



class Computed(Construct):
    r"""
    A computed value.

    Underlying byte stream is unaffected. When parsing `func(context)` provides the value.

    :param name: the name of the value
    :param func: a function that takes the context and return the computed value

    Example::

        Struct("struct",
            UBInt8("width"),
            UBInt8("height"),
            Computed("total", lambda ctx: ctx.width * ctx.height),
        )

        .parse(b'\x04\x05') -> Container(width=4,height=5,total=20)
        .build(dict(width=4,height=5)) -> b'\x04\x05'
    """
    __slots__ = ["func"]
    def __init__(self, name, func):
        super(Computed, self).__init__(name)
        self.func = func
        self._set_flag(self.FLAG_DYNAMIC)
    def _parse(self, stream, context):
        return self.func(context)
    def _build(self, obj, stream, context):
        context[self.name] = self.func(context)
        pass
    def _sizeof(self, context):
        return 0


#class Dynamic(Construct):
#    """
#    Dynamically creates a construct and uses it for parsing and building.
#    This allows you to create change the construction tree on the fly.
#    Deprecated.
#
#    Parameters:
#    * name - the name of the construct
#    * factoryfunc - a function that takes the context and returns a new
#      construct object which will be used for parsing and building.
#
#    Example:
#    def factory(ctx):
#        if ctx.bar == 8:
#            return UBInt8("spam")
#        if ctx.bar == 9:
#            return String("spam", 9)
#
#    Struct("foo",
#        UBInt8("bar"),
#        Dynamic("spam", factory),
#    )
#    """
#    __slots__ = ["factoryfunc"]
#    def __init__(self, name, factoryfunc):
#        super(Dynamic, self).__init__(name, self.FLAG_COPY_CONTEXT)
#        self.factoryfunc = factoryfunc
#        self._set_flag(self.FLAG_DYNAMIC)
#    def _parse(self, stream, context):
#        return self.factoryfunc(context)._parse(stream, context)
#    def _build(self, obj, stream, context):
#        return self.factoryfunc(context)._build(obj, stream, context)
#    def _sizeof(self, context):
#        return self.factoryfunc(context)._sizeof(context)


class LazyBound(Construct):
    """
    Lazily bound construct, useful for constructs that need to make cyclic references (linked-lists, expression trees, etc.).

    :param name: the name of the construct
    :param bindfunc: the function (called without arguments) returning the bound construct

    Example::

        foo = Struct("foo",
            UBInt8("bar"),
            LazyBound("next", lambda: foo),
        )
    """
    __slots__ = ["bindfunc", "bound"]
    def __init__(self, name, bindfunc):
        super(LazyBound, self).__init__(name)
        self.bound = None
        self.bindfunc = bindfunc
    def _parse(self, stream, context):
        if self.bound is None:
            self.bound = self.bindfunc()
        return self.bound._parse(stream, context)
    def _build(self, obj, stream, context):
        if self.bound is None:
            self.bound = self.bindfunc()
        self.bound._build(obj, stream, context)
    def _sizeof(self, context):
        if self.bound is None:
            self.bound = self.bindfunc()
        return self.bound._sizeof(context)


class Pass(Construct):
    """
    A do-nothing construct, useful as the default case for Switch, or to indicate Enums.

    .. seealso:: :func:`Switch` and the :func:`~construct.macros.Enum` macro.

    .. note:: This construct is a singleton. Do not try to instatiate it, as it  will not work.

    Example::

        Pass
        .parse(b'...') -> None
        .build(None) -> None
    """
    __slots__ = []
    def _parse(self, stream, context):
        return None
    def _build(self, obj, stream, context):
        assert obj is None
    def _sizeof(self, context):
        return 0

Pass = Pass(None)
"""
A do-nothing construct, useful as the default case for Switch, or
to indicate Enums.

.. seealso:: :func:`Switch` and the :func:`~construct.macros.Enum` macro.

.. note:: This construct is a singleton. Do not try to instatiate it, as it  will not work.

Example::

    Pass
    .parse(b'...') -> None
    .build(None) -> None
"""


class Terminator(Construct):
    """
    Asserts the end of the stream has been reached at the point it's placed. You can use this to ensure no more unparsed data follows.

    .. note::
        * This construct is only meaningful for parsing. For building, it's a no-op.
        * This construct is a singleton. Do not try to instatiate it, as it will not work.

    Example::

        Terminator
    """
    __slots__ = []
    def _parse(self, stream, context):
        if stream.read(1):
            raise TerminatorError("expected end of stream")
    def _build(self, obj, stream, context):
        assert obj is None
    def _sizeof(self, context):
        return 0

Terminator = Terminator(None)
"""
Asserts the end of the stream has been reached at the point it's placed.
You can use this to ensure no more unparsed data follows.

.. note::
    * This construct is only meaningful for parsing. For building, it's a no-op.
    * This construct is a singleton. Do not try to instatiate it, as it will not work.

Example::

    Terminator
"""


#===============================================================================
# Extra
#===============================================================================

class ULInt24(StaticField):
    """
    A custom made construct for handling 3-byte types as used in ancient file formats. 
    
    Better implementation would be writing a more flexable version of FormatField, rather then specifically implementing it for this case.
    """
    __slots__ = ["packer"]
    def __init__(self, name):
        self.packer = Packer("<BH")
        super(ULInt24, self).__init__(name, self.packer.size)
    def __getstate__(self):
        attrs = super(ULInt24, self).__getstate__()
        attrs["packer"] = attrs["packer"].format
        return attrs
    def __setstate__(self, attrs):
        attrs["packer"] = Packer(attrs["packer"])
        return super(ULInt24, self).__setstate__(attrs)
    def _parse(self, stream, context):
        vals = self.packer.unpack(_read_stream(stream, self.length))
        return vals[0] + (vals[1] << 8)
    def _build(self, obj, stream, context):
        vals = (obj % 256, obj >> 8)
        _write_stream(stream, self.length, self.packer.pack(*vals))


class Padding(Construct):
    r"""
    A padding field (adds bytes when building, discards bytes when parsing).

    :param length: length of the field. can be either an integer or a function that takes the context as an argument and returns the length
    :param pattern: the padding pattern (b-string character). default is b"\x00"
    :param strict: whether to verify during parsing that the stream contains the pattern. raises an exception if actual padding differs from the pattern. default is False.

    Example::

        Struct("struct",
            Byte("num"),
            Padding(4),
        )

        .parse(b"\xff\x00\x00\x00\x00") -> Container(num=255)
        .build(Container(num=255)) -> b"\xff\x00\x00\x00\x00"
        .sizeof() -> 5
    """
    __slots__ = ["length", "pattern", "strict"]
    def __init__(self, length, pattern=b"\x00", strict=False):
        if len(pattern) != 1:
            raise PaddingError("expected a pattern of single byte, given %r" % pattern)
        super(Padding, self).__init__(None)
        self.length = length
        self.pattern = pattern
        self.strict = strict
    def _parse(self, stream, context):
        length = self.length(context) if callable(self.length) else self.length
        read = _read_stream(stream, length)
        if self.strict:
            expected = length * self.pattern
            if read != expected:
                raise PaddingError("expected %r, found %r" % (expected, read))
        return None
    def _build(self, obj, stream, context):
        length = self.length(context) if callable(self.length) else self.length
        padding = length * self.pattern
        _write_stream(stream, length, padding)
    def _sizeof(self, context):
        length = self.length(context) if callable(self.length) else self.length
        return length


class Aligned(Construct):
    r"""
    Aligns subcon to modulus boundary using padding pattern

    :param subcon: the subcon to align
    :param modulus: the modulus boundary (default is 4)
    :param pattern: the padding pattern (default is \x00)

    Example::

        Aligned(
            Byte("num"),
            modulus=4,
        )

        .parse(b"\xff\x00\x00\x00") -> Container(num=255)
        .build(Container(num=255)) -> b"\xff\x00\x00\x00"
        .sizeof() -> 4

        Aligned(
            ULInt16("num"),
            modulus=4,
        )

        .parse(b"\xff\x00\x00\x00") -> Container(num=255)
        .build(Container(num=255)) -> b"\xff\x00\x00\x00"
        .sizeof() -> 4
    """
    __slots__ = ["subcon", "modulus", "pattern"]
    def __init__(self, subcon, modulus=4, pattern=b"\x00"):
        if modulus < 2:
            raise ValueError("modulus must be at least 2", modulus)
        if len(pattern) != 1:
            raise PaddingError("expected a pattern of single byte, given %r" % pattern)
        super(Aligned, self).__init__(subcon.name)
        self.subcon = subcon
        self.modulus = modulus
        self.pattern = pattern
    def _parse(self, stream, context):
        position1 = stream.tell()
        obj = self.subcon._parse(stream, context)
        position2 = stream.tell()
        pad = -(position2 - position1) % self.modulus
        _read_stream(stream, pad)
        return obj
    def _build(self, obj, stream, context):
        position1 = stream.tell()
        self.subcon._build(obj, stream, context)
        position2 = stream.tell()
        pad = -(position2 - position1) % self.modulus
        _write_stream(stream, pad, self.pattern * pad)
    def _sizeof(self, context):
        return self.subcon._sizeof(context)


class Const(Construct):
    r"""
    Constant field enforcing a constant value. It is used for file signatures, to validate that the given pattern exists. When parsed, the value must match.

    :param data: a bytes object
    :param subcon: the subcon to validate
    :param value: the expected value

    Example::

        Const(b"IHDR")

        Const("signature", b"IHDR")

        Const(ULInt64("signature"), 123)

    """
    __slots__ = ["subcon", "value"]
    def __init__(self, subcon, value=None):
        if value is None:
            subcon, value = StaticField(None, len(subcon)), subcon
        if isinstance(subcon, str):
            subcon, value = StaticField(subcon, len(value)), value
        super(Const, self).__init__(subcon.name)
        self.subcon = subcon
        self.value = value
    def _parse(self, stream, context):
        obj = self.subcon._parse(stream, context)
        if obj != self.value:
            raise ConstError("expected %r but parsed %r" % (self.value,obj))
        return obj
    def _build(self, obj, stream, context):
        self.subcon._build(self.value, stream, context)
    def _sizeof(self, context):
        return self.subcon._sizeof(context)


class String(Construct):
    r"""
    A configurable, variable-length string field.

    When parsing, the byte string is stripped of pad character (as specified) from the direction (as specified) then decoded (as specified). Length is a constant integer or a function of the context.
    When building, the string is encoded (as specified) then padded (as specified) from the direction (as specified) or trimmed as bytes (as specified).

    The padding character and direction must be specified for padding to work. The trim direction must be specified for trimming to work.

    :param name: name
    :param length: length in bytes (not unicode characters), as int or function
    :param encoding: encoding (e.g. "utf8") or None for bytes
    :param padchar: optional byte or unicode character to pad out strings
    :param paddir: direction to pad out strings (one of: right left both)
    :param trimdir: direction to trim strings (one of: right left)

    Example::

        String("string", 5)
        .parse(b"hello") -> b"hello"
        .build(u"hello") raises StringError
        .sizeof() -> 5

        String("string", 12, encoding="utf8")
        .parse(b"hello joh\xd4\x83n") -> u'hello joh\u0503n'
        .build(u'abc') -> b'abc\x00\x00\x00\x00\x00\x00\x00\x00\x00'
        .sizeof() -> 12

        String("string", 10, padchar="X", paddir="right")
        .parse(b"helloXXXXX") -> b"hello"
        .build(u"hello") -> b"helloXXXXX"

        String("string", 5, trimdir="right")
        .build(u"hello12345") -> b"hello"

        String("string", lambda ctx: ctx.somefield)
        .sizeof() -> ?
    """
    __slots__ = ["length", "encoding", "padchar", "paddir", "trimdir"]
    def __init__(self, name, length, encoding=None, padchar=b"\x00", paddir="right", trimdir="right"):
        if not isinstance(padchar, bytes):
            if encoding:
                if isinstance(encoding, str):
                    padchar = padchar.encode(encoding)
                else:
                    padchar = encoding.encode(padchar)
            else:
                raise TypeError("padchar must be or be encodable to a byte string")
        if len(padchar) != 1:
            raise ValueError("padchar must be 1 character byte string, given %r" % (padchar,))
        if paddir not in ("right", "left", "center"):
            raise ValueError("paddir must be one of: right left center", paddir)
        if trimdir not in ("right", "left"):
            raise ValueError("trimdir must be one of: right left", trimdir)
        super(String, self).__init__(name)
        self.length = length
        self.encoding = encoding
        self.padchar = padchar
        self.paddir = paddir
        self.trimdir = trimdir
    def _parse(self, stream, context):
        length = self.length(context) if callable(self.length) else self.length
        obj = _read_stream(stream, length)
        padchar = self.padchar
        if self.paddir == "right":
            obj = obj.rstrip(padchar)
        elif self.paddir == "left":
            obj = obj.lstrip(padchar)
        else:
            obj = obj.strip(padchar)
        if self.encoding:
            if isinstance(self.encoding, str):
                obj = obj.decode(self.encoding)
            else:
                obj = self.encoding.decode(obj)
        return obj
    def _build(self, obj, stream, context):
        length = self.length(context) if callable(self.length) else self.length
        padchar = self.padchar
        if self.encoding:
            if isinstance(self.encoding, str):
                obj = obj.encode(self.encoding)
            else:
                obj = self.encoding.encode(obj)
        else:
            if not isinstance(obj, bytes):
                raise StringError("no encoding provided but building from unicode string?")
        if self.paddir == "right":
            obj = obj.ljust(length, padchar)
        elif self.paddir == "left":
            obj = obj.rjust(length, padchar)
        else:
            obj = obj.center(length, padchar)
        if len(obj) > length:
            if self.trimdir == "right":
                obj = obj[:length]
            elif self.trimdir == "left":
                obj = obj[-length:]
            else:
                raise StringError("expected a string of length %s given %s (%r)" % (length,len(obj),obj))
        _write_stream(stream, length, obj)
    def _sizeof(self, context):
        return self.length(context) if callable(self.length) else self.length


class CString(Construct):
    r"""
    A string ending in a terminator bytes character.

    ``CString`` is similar to the strings of C, C++, and other related programming languages.

    By default, the terminator is the NULL byte (b'\x00'). Terminators field can be a longer bytes string, and any of the characters breaks parsing. First character is used when building.

    :param name: name
    :param terminators: sequence of valid terminators, in order of preference
    :param encoding: encoding (e.g. "utf8") or None for bytes

    Example::

        CString("text")
        .parse(b"hello\x00") -> b"hello"
        .build(b"hello") -> b"hello\x00"

        CString("text", terminators=b"XYZ")
        .parse(b"helloX") -> b"hello"
        .parse(b"helloY") -> b"hello"
        .parse(b"helloZ") -> b"hello"
        .build(b"hello") -> b"helloX"
    """
    __slots__ = ["name", "terminators", "encoding", "charfield"]
    def __init__(self, name, terminators=b"\x00", encoding=None):
        if len(terminators) < 1:
            raise ValueError("terminators must be a bytes string of length >= 1")
        super(CString, self).__init__(name)
        self.terminators = terminators
        self.encoding = encoding
    def _parse(self, stream, context):
        obj = b""
        while True:
            char = _read_stream(stream, 1)
            if char in self.terminators:
                break
            obj += char
        if self.encoding:
            if isinstance(self.encoding, str):
                obj = obj.decode(self.encoding)
            else:
                obj = self.encoding.decode(obj)
        return obj
    def _build(self, obj, stream, context):
        if self.encoding:
            if isinstance(self.encoding, str):
                obj = obj.encode(self.encoding)
            else:
                obj = self.encoding.encode(obj)
        else:
            if not isinstance(obj, bytes):
                raise StringError("no encoding provided but building from unicode string?")
        obj += self.terminators[:1]
        _write_stream(stream, len(obj), obj)
    def _sizeof(self, context):
        raise SizeofError("cannot calculate size")


class GreedyString(Construct):
    r"""
    A string that reads the rest of the stream until EOF, or writes a given string as is.

    :param name: name
    :param encoding: encoding (e.g. "utf8") or None for bytes

    Example::

        GreedyString("greedy")
        .parse(b"hello\x00") -> b"hello\x00"
        .build(b"hello\x00") -> b"hello\x00"

        GreedyString("greedy", encoding="utf8")
        .parse(b"hello\x00") -> u"hello\x00"
        .build(u"hello\x00") -> b"hello\x00"
    """
    __slots__ = ["name", "encoding"]
    def __init__(self, name, encoding=None):
        super(GreedyString, self).__init__(name)
        self.encoding = encoding
    def _parse(self, stream, context):
        obj = stream.read()
        if self.encoding:
            if isinstance(self.encoding, str):
                obj = obj.decode(self.encoding)
            else:
                obj = self.encoding.decode(obj)
        return obj
    def _build(self, obj, stream, context):
        if self.encoding:
            if isinstance(self.encoding, str):
                obj = obj.encode(self.encoding)
            else:
                obj = self.encoding.encode(obj)
        else:
            if not isinstance(obj, bytes):
                raise StringError("no encoding provided but building from unicode string?")
        _write_stream(stream, len(obj), obj)
    def _sizeof(self, context):
        raise SizeofError("cannot calculate size")


class VarInt(Construct):
    r"""
    Varint encoded integer. Each 7 bits of the number are encoded in one byte in the stream.

    Scheme defined at Google's site:
    https://developers.google.com/protocol-buffers/docs/encoding

    Example::

        VarInt("number")
        .parse(b"\x85\x05") -> 645
        .build(645) -> b"\x85\x05"
    """
    def __init__(self, name):
        super(VarInt, self).__init__(name)
    def _parse(self, stream, context):
        acc = 0
        while True:
            b = ord(_read_stream(stream, 1))
            acc = (acc << 7) | (b & 127)
            if not b & 128:
                break
        return acc
    def _build(self, obj, stream, context):
        if obj < 0:
            raise ValueError("varint cannot build from negative number")
        while obj > 127:
            b = 128 | (obj & 127)
            obj >>= 7
            _write_stream(stream, 1, int2byte(b))
        _write_stream(stream, 1, int2byte(obj))
    def _sizeof(self, context):
        raise SizeofError("cannot calculate size")


class Checksum(Construct):
    r"""
    A field that is build or validated by a hash of a given byte range.

    :param checksumfield: a subcon field that reads the checksum, usually Bytes(int), it's name is reused
    :param hashfunc: a function taking bytes and returning whatever checksumfield takes
    :param anchors: name of an AnchorRange

    Example::

        def sha512(b):
            return hashlib.sha512(b).digest()

        Struct("struct",
            AnchorRange("range"),
            Byte("a"),
            AnchorRange("range"),
            Checksum(Bytes("checksum",64), sha512, "range"),
        )
        .parse(b"\xff<hash>") -> Container(range=Container(offset1=0)(ofsset2=1)(length=1))(a=255)(checksum=?)
        .build(dict(a=255)) -> b"\xff<hash>"
    """
    __slots__ = ["name", "checksumfield", "hashfunc", "anchors"]
    def __init__(self, checksumfield, hashfunc, anchors):
        if not isinstance(checksumfield, Construct):
            raise TypeError("checksumfield should be a Construct field")
        if not callable(hashfunc):
            raise TypeError("hashfunc should be a function(bytes) -> bytes")
        super(Checksum, self).__init__(checksumfield.name)
        self.checksumfield = checksumfield
        self.hashfunc = hashfunc
        self.anchors = anchors
    def _parse(self, stream, context):
        hash1 = self.checksumfield._parse(stream, context)
        current = stream.tell()
        startsat = context[self.anchors]["offset1"]
        endsat = context[self.anchors]["offset2"]
        stream.seek(startsat, 0)
        hash2 = self.hashfunc(_read_stream(stream, endsat-startsat))
        stream.seek(current, 0)
        if hash1 != hash2:
            raise ChecksumError("wrong checksum, read %r, computed %r" % (hash1, hash2))
        return hash1
    def _build(self, obj, stream, context):
        current = stream.tell()
        startsat = context[self.anchors]["offset1"]
        endsat = context[self.anchors]["offset2"]
        stream.seek(startsat, 0)
        hash2 = self.hashfunc(_read_stream(stream, endsat-startsat))
        stream.seek(current, 0)
        self.checksumfield._build(hash2, stream, context)
    def _sizeof(self, context):
        return self.checksumfield._sizeof(context)


<<<<<<< HEAD
class ByteSwapped(Subconstruct):
    r"""
    Swap the byte order within aligned boundaries of given size.

    :param subcon: the subcon on top of byte swapped bytes
    :param size: int of how many bytes are to be swapped, None by default meaning subcon size

    Example::

        ByteSwapped(Struct("struct",
            Byte("a"),
            Byte("b"),
        ))

        .parse(b"\x01\x02") -> Container(a=2)(b=1)
        .parse(dict(a=2,b=1)) -> b"\x01\x02"
    """
    def __init__(self, subcon, size=None):
        super(ByteSwapped, self).__init__(subcon)
        self.size = size if size else subcon._sizeof(None)
    def _parse(self, stream, context):
        data = _read_stream(stream, self.size)[::-1]
        return self.subcon._parse(BytesIO(data), context)
    def _build(self, obj, stream, context):
        stream2 = BytesIO()
        self.subcon._build(obj, stream2, context)
        data = stream2.getvalue()[::-1]
        _write_stream(stream, len(data), data)
    def _sizeof(self, context):
        return self.subcon._sizeof(context)


class LengthValue(Construct):
    r"""
    Parses the length field. Then parses the subcon using a byte range specified by the length. Constructs that consume entire remaining stream are constrained to consuming only the specified amount of bytes.

    Name of the subcon is used for this construct.

    :param lengthfield: a subcon used for storing the length, can have no name
    :param subcon: the subcon used for storing the value

    Example::

        LengthValue(VarInt(None), CString("text"))
        .parse(b"\x06hello\0") -> b"hello"
        .build(b"hello") -> b"\x06hello\0"

        LengthValue(Byte(None), Compressed(CString(None)))
        .parse(b'\rx\x9c30\xa0=`\x00\x00\xc62\x12\xc1') -> b"0000000000000000000000000000000000000000000000000000000000000000000000000000000000000000000000000000"
        .build(b"0000000000000000000000000000000000000000000000000000000000000000000000000000000000000000000000000000") ->b'\rx\x9c30\xa0=`\x00\x00\xc62\x12\xc1'
    """
    __slots__ = ["name", "lengthfield", "subcon"]
    def __init__(self, lengthfield, subcon):
        if not isinstance(lengthfield, Construct):
            raise TypeError("lengthfield should be a Construct field")
        if not isinstance(subcon, Construct):
            raise TypeError("subcon should be a Construct field")
        super(LengthValue, self).__init__(subcon.name)
        self.lengthfield = lengthfield
        self.subcon = subcon
    def _parse(self, stream, context):
        length = self.lengthfield._parse(stream, context)
        data = _read_stream(stream, length)
        return self.subcon.parse(data, context)
    def _build(self, obj, stream, context):
        data = self.subcon.build(obj, context)
        self.lengthfield._build(len(data), stream, context)
        _write_stream(stream, len(data), data)
    def _sizeof(self, context):
        return self.lengthfield._sizeof(context) + self.subcon._sizeof(context)


class Compressed(Subconstruct):
    r"""
    Compresses or decompresses a subcon.

    When parsing, entire stream is consumed unless constrained by LengthValue. When building, puts compressed byte string without marking the end or length of compressed buffer. This construct should either be used with LengthValue or on entire stream.

    Name of the subcon is used for this construct.

    :param lengthfield: a subcon used for storing the length, can have no name
    :param subcon: the subcon used for storing the value

    Example::

        LengthValue(VarInt(None), CString("text"))
        .parse(b"\x06hello\0") -> b"hello"
        .build(b"hello") -> b"\x06hello\0"

        LengthValue(Byte(None), Compressed(CString(None)))
        .parse(b'\rx\x9c30\xa0=`\x00\x00\xc62\x12\xc1') -> b"0000000000000000000000000000000000000000000000000000000000000000000000000000000000000000000000000000"
        .build(b"0000000000000000000000000000000000000000000000000000000000000000000000000000000000000000000000000000") ->b'\rx\x9c30\xa0=`\x00\x00\xc62\x12\xc1'
    """
    def __init__(self, subcon, encoding="zlib"):
        super(Compressed, self).__init__(subcon)
        self.subcon = subcon
        self.encoding = encoding
    def _parse(self, stream, context):
        data = codecs.decode(stream.read(), self.encoding)
        return self.subcon.parse(data, context)
    def _build(self, obj, stream, context):
        data = codecs.encode(self.subcon.build(obj, context), self.encoding)
        _write_stream(stream, len(data), data)
    def _sizeof(self, context):
        return self.subcon._sizeof(context)


class LazyStruct(Construct):
    """
    A sequence of named constructs, similar to structs in C. The elements are parsed and built in the order they are defined.

    If entire struct is fixed size, then all fields are parsed only when their keys are first accessed. Otherwise variable length fields are parsed immediately and fixed length fields are parsed later.

    :param name: the name of the structure
    :param subcons: a sequence of subconstructs that make up this structure.

    Example::

        LazyStruct("struct",
            UBInt8("a"),
            UBInt16("b"),
            CString("c"),
        )
        .parse(b"\x01\x00\x02abcde") -> LazyContainer(a=1,b=2,c=?)
    """
    __slots__ = ["subcons", "nested", "allowoverwrite", "offsetmap", "totalsizeof", "subsizes"]
    def __init__(self, name, *subcons, **kw):
        super(LazyStruct, self).__init__(name)
        self.subcons = subcons
        # self.nested = kw.pop("nested", True)
        self.allowoverwrite = kw.pop("allowoverwrite", False)
        self._inherit_flags(*subcons)
        self._clear_flag(self.FLAG_EMBED)

        try:
            self.offsetmap = {}
            at = 0
            for sc in self.subcons:
                if sc.name is not None:
                    self.offsetmap[sc.name] = (at, sc)
                at += sc.sizeof()
            self.totalsizeof = at
        except SizeofError:
            self.offsetmap = None
            self.totalsizeof = None

        self.subsizes = []
        for sc in self.subcons:
            try:
                self.subsizes.append(sc.sizeof())
            except SizeofError:
                self.subsizes.append(None)

    def _parse(self, stream, context):
        if self.offsetmap is not None:
            position = stream.tell()
            stream.seek(self.totalsizeof, 1)
            return LazyContainer(self.subcons, self.offsetmap, {}, stream, position, context)

        offsetmap = {}
        values = {}
        position = stream.tell()
        for sc,size in zip(self.subcons, self.subsizes):
            if size is None:
                subobj = sc._parse(stream, context)
                if sc.name is not None:
                    values[sc.name] = subobj
                    context[sc.name] = subobj
            else:
                if sc.name is not None:
                    offsetmap[sc.name] = (stream.tell(), sc)
                stream.seek(size, 1)
        return LazyContainer(self.subcons, offsetmap, values, stream, 0, context)

    def _build(self, obj, stream, context):
        for sc in self.subcons:
            if sc.name is None:
                subobj = None
            elif isinstance(sc, (Computed, Anchor, AnchorRange, Checksum)):
                subobj = None
            else:
                subobj = obj[sc.name]
                context[sc.name] = subobj
            sc._build(subobj, stream, context)

    def _sizeof(self, context):
        if self.totalsizeof is not None:
            return self.totalsizeof
        else:
            raise SizeofError("cannot calculate size")
=======
class Numpy(Construct):
    r"""
    Preserves numpy arrays (both shape, dtype and values).

    Example::

    	Numpy("data")
    	.parse(b"\x93NUMPY\x01\x00F\x00{'descr': '<i8', 'fortran_order': False, 'shape': (3,), }            \n\x01\x00\x00\x00\x00\x00\x00\x00\x02\x00\x00\x00\x00\x00\x00\x00\x03\x00\x00\x00\x00\x00\x00\x00") -> array([1, 2, 3])
    	.build(array([1, 2, 3])) -> b"\x93NUMPY\x01\x00F\x00{'descr': '<i8', 'fortran_order': False, 'shape': (3,), }            \n\x01\x00\x00\x00\x00\x00\x00\x00\x02\x00\x00\x00\x00\x00\x00\x00\x03\x00\x00\x00\x00\x00\x00\x00"
    """
    def __init__(self, name):
        import numpy
        super(Numpy, self).__init__(name)
        self.lib = numpy
    def _parse(self, stream, context):
    	return self.lib.load(stream)
    def _build(self, obj, stream, context):
    	self.lib.save(stream, obj)
    def _sizeof(self, context):
        raise SizeofError("cannot calculate size")
>>>>>>> 914ffa9d
<|MERGE_RESOLUTION|>--- conflicted
+++ resolved
@@ -1923,7 +1923,6 @@
         return self.checksumfield._sizeof(context)
 
 
-<<<<<<< HEAD
 class ByteSwapped(Subconstruct):
     r"""
     Swap the byte order within aligned boundaries of given size.
@@ -2114,7 +2113,8 @@
             return self.totalsizeof
         else:
             raise SizeofError("cannot calculate size")
-=======
+
+
 class Numpy(Construct):
     r"""
     Preserves numpy arrays (both shape, dtype and values).
@@ -2135,4 +2135,3 @@
     	self.lib.save(stream, obj)
     def _sizeof(self, context):
         raise SizeofError("cannot calculate size")
->>>>>>> 914ffa9d
