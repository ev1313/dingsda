# -*- coding: utf-8 -*-

from tests.declarativeunittest import *
from dingsda import *
from dingsda.lib import *

def test_bytes():
    d = Bytes(4)
    common(d, b"1234", b"1234", 4)
    assert d.parse(b"1234567890") == b"1234"
    assert raises(d.parse, b"") == StreamError
    assert raises(d.build, b"looooooooooooooong") == StreamError
    assert d.build(1) == b"\x00\x00\x00\x01"
    assert d.build(0x01020304) == b"\x01\x02\x03\x04"

    d = Bytes(this.n)
    common(d, b"1234", b"1234", 4, n=4)
    assert d.parse(b"1234567890",n=4) == b"1234"
    assert d.build(1, n=4) == b"\x00\x00\x00\x01"
    assert raises(d.build, b"", n=4) == StreamError
    assert raises(d.build, b"toolong", n=4) == StreamError
    assert raises(d.sizeof) == SizeofError
    assert raises(d.sizeof, n=4) == 4

def test_greedybytes():
    common(GreedyBytes, b"1234", b"1234", SizeofError)

def test_bytes_issue_827():
    d = Bytes(3)
    assert d.build(bytearray(b'\x01\x02\x03')) == b'\x01\x02\x03'
    d = GreedyBytes
    assert d.build(bytearray(b'\x01\x02\x03')) == b'\x01\x02\x03'

def test_bitwise():
    common(Bitwise(Bytes(8)), b"\xff", b"\x01\x01\x01\x01\x01\x01\x01\x01", 1)
    common(Bitwise(Array(8,Bit)), b"\xff", [1,1,1,1,1,1,1,1], 1)
    common(Bitwise(Array(2,Nibble)), b"\xff", [15,15], 1)
    common(Bitwise(Array(1,Octet)), b"\xff", [255], 1)

    common(Bitwise(GreedyBytes), bytes(10), bytes(80), SizeofError)

def test_bytewise():
    common(Bitwise(Bytewise(Bytes(1))), b"\xff", b"\xff", 1)
    common(BitStruct("p1"/Nibble, "num"/Bytewise(Int24ub), "p2"/Nibble), b"\xf0\x10\x20\x3f", Container(p1=15, num=0x010203, p2=15), 4)
    common(Bitwise(Sequence(Nibble, Bytewise(Int24ub), Nibble)), b"\xf0\x10\x20\x3f", [0x0f,0x010203,0x0f], 4)
    common(Bitwise(Bytewise(GreedyBytes)), bytes(10), bytes(10), SizeofError)

def test_ints():
    common(Byte, b"\xff", 255, 1)
    common(Short, b"\x00\xff", 255, 2)
    common(Int, b"\x00\x00\x00\xff", 255, 4)
    common(Long, b"\x00\x00\x00\x00\x00\x00\x00\xff", 255, 8)

    common(Int8ub, b"\x01", 0x01, 1)
    common(Int16ub, b"\x01\x02", 0x0102, 2)
    common(Int32ub, b"\x01\x02\x03\x04", 0x01020304, 4)
    common(Int64ub, b"\x01\x02\x03\x04\x05\x06\x07\x08", 0x0102030405060708, 8)

    common(Int8sb, b"\x01", 0x01, 1)
    common(Int16sb, b"\x01\x02", 0x0102, 2)
    common(Int32sb, b"\x01\x02\x03\x04", 0x01020304, 4)
    common(Int64sb, b"\x01\x02\x03\x04\x05\x06\x07\x08", 0x0102030405060708, 8)
    common(Int8sb, b"\xff", -1, 1)
    common(Int16sb, b"\xff\xff", -1, 2)
    common(Int32sb, b"\xff\xff\xff\xff", -1, 4)
    common(Int64sb, b"\xff\xff\xff\xff\xff\xff\xff\xff", -1, 8)

    common(Int8ul, b"\x01", 0x01, 1)
    common(Int16ul, b"\x01\x02", 0x0201, 2)
    common(Int32ul, b"\x01\x02\x03\x04", 0x04030201, 4)
    common(Int64ul, b"\x01\x02\x03\x04\x05\x06\x07\x08", 0x0807060504030201, 8)

    common(Int8sl, b"\x01", 0x01, 1)
    common(Int16sl, b"\x01\x02", 0x0201, 2)
    common(Int32sl, b"\x01\x02\x03\x04", 0x04030201, 4)
    common(Int64sl, b"\x01\x02\x03\x04\x05\x06\x07\x08", 0x0807060504030201, 8)
    common(Int8sl, b"\xff", -1, 1)
    common(Int16sl, b"\xff\xff", -1, 2)
    common(Int32sl, b"\xff\xff\xff\xff", -1, 4)
    common(Int64sl, b"\xff\xff\xff\xff\xff\xff\xff\xff", -1, 8)

def test_ints24():
    common(Int24ub, b"\x01\x02\x03", 0x010203, 3)
    common(Int24ul, b"\x01\x02\x03", 0x030201, 3)
    common(Int24sb, b"\xff\xff\xff", -1, 3)
    common(Int24sl, b"\xff\xff\xff", -1, 3)

def test_floats():
    common(Half, b"\x00\x00", 0., 2)
    common(Half, b"\x35\x55", 0.333251953125, 2)
    common(Single, b"\x00\x00\x00\x00", 0., 4)
    common(Single, b"?\x99\x99\x9a", 1.2000000476837158, 4)
    common(Double, b"\x00\x00\x00\x00\x00\x00\x00\x00", 0., 8)
    common(Double, b"?\xf3333333", 1.2, 8)

def test_formatfield():
    d = FormatField("<","L")
    common(d, b"\x01\x02\x03\x04", 0x04030201, 4)
    assert raises(d.parse, b"") == StreamError
    assert raises(d.parse, b"\x01\x02") == StreamError
    assert raises(d.build, 2**100) == FormatFieldError
    assert raises(d.build, 1e9999) == FormatFieldError
    assert raises(d.build, "string not int") == FormatFieldError

def test_formatfield_ints_randomized():
    for endianess,dtype in itertools.product("<>=","bhlqBHLQ"):
        d = FormatField(endianess, dtype)
        for i in range(100):
            obj = random.randrange(0, 256**d.sizeof()//2)
            assert d.parse(d.build(obj)) == obj
            data = os.urandom(d.sizeof())
            assert d.build(d.parse(data)) == data

def test_formatfield_floats_randomized():
    # there is a roundoff error because Python float is a C double
    # http://stackoverflow.com/questions/39619636/struct-unpackstruct-packfloat-has-roundoff-error
    # and analog although that was misplaced
    # http://stackoverflow.com/questions/39676482/struct-packstruct-unpackfloat-is-inconsistent-on-py3
    for endianess,dtype in itertools.product("<>=","fd"):
        d = FormatField(endianess, dtype)
        for i in range(100):
            x = random.random()*12345
            if dtype == "d":
                assert d.parse(d.build(x)) == x
            else:
                assert abs(d.parse(d.build(x)) - x) < 1e-3
        for i in range(100):
            b = os.urandom(d.sizeof())
            if not math.isnan(d.parse(b)):
                assert d.build(d.parse(b)) == b

def test_formatfield_bool_issue_901():
    d = FormatField(">","?")
    assert d.parse(b"\x01") == True
    assert d.parse(b"\xff") == True
    assert d.parse(b"\x00") == False
    assert d.build(True) == b"\x01"
    assert d.build(False) == b"\x00"
    assert d.sizeof() == 1

def test_bytesinteger():
    d = BytesInteger(0)
    assert raises(d.parse, b"") == IntegerError
    assert raises(d.build, 0) == IntegerError
    d = BytesInteger(4, signed=True, swapped=False)
    common(d, b"\x01\x02\x03\x04", 0x01020304, 4)
    common(d, b"\xff\xff\xff\xff", -1, 4)
    d = BytesInteger(4, signed=False, swapped=this.swapped)
    common(d, b"\x01\x02\x03\x04", 0x01020304, 4, swapped=False)
    common(d, b"\x04\x03\x02\x01", 0x01020304, 4, swapped=True)
    assert raises(BytesInteger(-1).parse, b"") == IntegerError
    assert raises(BytesInteger(-1).build, 0) == IntegerError
    assert raises(BytesInteger(8).build, None) == IntegerError
    assert raises(BytesInteger(8, signed=False).build, -1) == IntegerError
    assert raises(BytesInteger(8, True).build,  -2**64) == IntegerError
    assert raises(BytesInteger(8, True).build,   2**64) == IntegerError
    assert raises(BytesInteger(8, False).build, -2**64) == IntegerError
    assert raises(BytesInteger(8, False).build,  2**64) == IntegerError
    assert raises(BytesInteger(this.missing).sizeof) == SizeofError

def test_bitsinteger():
    d = BitsInteger(0)
    assert raises(d.parse, b"") == IntegerError
    assert raises(d.build, 0) == IntegerError
    d = BitsInteger(8)
    common(d, b"\x01\x01\x01\x01\x01\x01\x01\x01", 255, 8)
    d = BitsInteger(8, signed=True)
    common(d, b"\x01\x01\x01\x01\x01\x01\x01\x01", -1, 8)
    d = BitsInteger(16, swapped=True)
    common(d, b"\x00\x00\x00\x00\x00\x00\x00\x00\x01\x01\x01\x01\x01\x01\x01\x01", 0xff00, 16)
    d = BitsInteger(16, swapped=this.swapped)
    common(d, b"\x01\x01\x01\x01\x01\x01\x01\x01\x00\x00\x00\x00\x00\x00\x00\x00", 0xff00, 16, swapped=False)
    common(d, b"\x00\x00\x00\x00\x00\x00\x00\x00\x01\x01\x01\x01\x01\x01\x01\x01", 0xff00, 16, swapped=True)
    assert raises(BitsInteger(-1).parse, b"") == IntegerError
    assert raises(BitsInteger(-1).build, 0) == IntegerError
    assert raises(BitsInteger(5, swapped=True).parse, bytes(5)) == IntegerError
    assert raises(BitsInteger(5, swapped=True).build, 0) == IntegerError
    assert raises(BitsInteger(8).build, None) == IntegerError
    assert raises(BitsInteger(8, signed=False).build, -1) == IntegerError
    assert raises(BitsInteger(8, True).build,  -2**64) == IntegerError
    assert raises(BitsInteger(8, True).build,   2**64) == IntegerError
    assert raises(BitsInteger(8, False).build, -2**64) == IntegerError
    assert raises(BitsInteger(8, False).build,  2**64) == IntegerError
    assert raises(BitsInteger(this.missing).sizeof) == SizeofError

def test_varint():
    d = VarInt
    common(d, b"\x80\x80\x80\x80\x80\x80\x80\x80\x80\x80\x80\x80\x80\x80\x80\x80\x80\x10", 2**123, SizeofError)
    for n in [0,1,5,100,255,256,65535,65536,2**32,2**100]:
        assert d.parse(d.build(n)) == n
    for n in range(0, 127):
        common(d, int2byte(n), n, SizeofError)
    assert raises(d.parse, b"") == StreamError
    assert raises(d.build, -1) == IntegerError
    assert raises(d.build, None) == IntegerError
    assert raises(d.sizeof) == SizeofError

def test_varint_issue_705():
    d = Struct('namelen' / VarInt, 'name' / Bytes(this.namelen))
    d.build(Container(namelen = 400, name = bytes(400)))
    d = Struct('namelen' / VarInt, Check(this.namelen == 400))
    d.build(dict(namelen=400))

def test_zigzag():
    d = ZigZag
    common(d, b"\x00", 0)
    common(d, b"\x05", -3)
    common(d, b"\x06", 3)
    for n in [0,1,5,100,255,256,65535,65536,2**32,2**100]:
        assert d.parse(d.build(n)) == n
    for n in range(0, 63):
        common(d, int2byte(n*2), n, SizeofError)
    assert raises(d.parse, b"") == StreamError
    assert raises(d.build, None) == IntegerError
    assert raises(d.sizeof) == SizeofError

def test_zigzag_regression():
    d = ZigZag
    assert isinstance(d.parse(b"\x05"), integertypes)
    assert isinstance(d.parse(b"\x06"), integertypes)
    d = Struct('namelen' / ZigZag, Check(this.namelen == 400))
    d.build(dict(namelen=400))

def test_paddedstring():
    common(PaddedString(10, "utf8"), b"hello\x00\x00\x00\x00\x00", u"hello", 10)

    d = PaddedString(100, "ascii")
    assert d.parse(b"X"*100) == u"X"*100
    assert d.build(u"X"*100) == b"X"*100
    assert raises(d.build, u"X"*200) == PaddingError

    for e,us in [("utf8",1),("utf16",2),("utf_16_le",2),("utf32",4),("utf_32_le",4)]:
        s = u"Афон"
        data = (s.encode(e)+bytes(100))[:100]
        common(PaddedString(100, e), data, s, 100)
        s = u""
        data = bytes(100)
        common(PaddedString(100, e), data, s, 100)

    for e in ["ascii","utf8","utf16","utf-16-le","utf32","utf-32-le"]:
        PaddedString(10, e).sizeof() == 10
        PaddedString(this.n, e).sizeof(n=10) == 10

def test_pascalstring():
    for e,us in [("utf8",1),("utf16",2),("utf_16_le",2),("utf32",4),("utf_32_le",4)]:
        for sc in [Byte, Int16ub, Int16ul, VarInt]:
            s = u"Афон"
            data = sc.build(len(s.encode(e))) + s.encode(e)
            common(PascalString(sc, e), data, s)
            common(PascalString(sc, e), sc.build(0), u"")

    for e in ["utf8","utf16","utf-16-le","utf32","utf-32-le","ascii"]:
        raises(PascalString(Byte, e).sizeof) == SizeofError
        raises(PascalString(VarInt, e).sizeof) == SizeofError

def test_pascalstring_issue_960():
    d = Select(PascalString(Byte, "ascii"))
    assert raises(d.parse, b"\x01\xff") == SelectError
    assert raises(d.build, u"Афон") == SelectError

def test_cstring():
    for e,us in [("utf8",1),("utf16",2),("utf_16_le",2),("utf32",4),("utf_32_le",4)]:
        s = u"Афон"
        common(CString(e), s.encode(e)+bytes(us), s)
        common(CString(e), bytes(us), u"")

    CString("utf8").build(s) == b'\xd0\x90\xd1\x84\xd0\xbe\xd0\xbd'+b"\x00"
    CString("utf16").build(s) == b'\xff\xfe\x10\x04D\x04>\x04=\x04'+b"\x00\x00"
    CString("utf32").build(s) == b'\xff\xfe\x00\x00\x10\x04\x00\x00D\x04\x00\x00>\x04\x00\x00=\x04\x00\x00'+b"\x00\x00\x00\x00"

    for e in ["utf8","utf16","utf-16-le","utf32","utf-32-le","ascii"]:
        raises(CString(e).sizeof) == SizeofError

def test_greedystring():
    for e,us in [("utf8",1),("utf16",2),("utf_16_le",2),("utf32",4),("utf_32_le",4)]:
        s = u"Афон"
        common(GreedyString(e), s.encode(e), s)
        common(GreedyString(e), b"", u"")

    for e in ["utf8","utf16","utf-16-le","utf32","utf-32-le","ascii"]:
        raises(GreedyString(e).sizeof) == SizeofError

def test_string_encodings():
    # checks that "-" is replaced with "_"
    common(GreedyString("utf-8"), b"", u"")
    common(GreedyString("utf-8"), b'\xd0\x90\xd1\x84\xd0\xbe\xd0\xbd', u"Афон")

def test_flag():
    d = Flag
    common(d, b"\x00", False, 1)
    common(d, b"\x01", True, 1)
    d.parse(b"\xff") == True

def test_enum():
    d = Enum(Byte, one=1, two=2, four=4, eight=8)
    common(d, b"\x01", "one", 1)
    common(d, b"\xff", 255, 1)
    assert d.parse(b"\x01") == d.one
    assert d.parse(b"\x01") == "one"
    assert int(d.parse(b"\x01")) == 1
    assert d.parse(b"\xff") == 255
    assert int(d.parse(b"\xff")) == 255
    assert d.build(8) == b'\x08'
    assert d.build(255) == b"\xff"
    assert d.build(d.eight) == b'\x08'
    assert d.one == "one"
    assert int(d.one) == 1
    assert raises(d.build, "unknown") == MappingError
    assert raises(lambda: d.missing) == AttributeError

def test_enum_enum34():
    import enum
    class E(enum.IntEnum):
        a = 1
    class F(enum.IntEnum):
        b = 2
    d = Enum(Byte, E, F)
    common(d, b"\x01", "a", 1)
    common(d, b"\x02", "b", 1)

def test_enum_enum36():
    import enum
    class E(enum.IntEnum):
        a = 1
    class F(enum.IntFlag):
        b = 2
    d = Enum(Byte, E, F)
    common(d, b"\x01", "a", 1)
    common(d, b"\x02", "b", 1)

def test_enum_issue_298():
    d = Struct(
        "ctrl" / Enum(Byte,
            NAK = 0x15,
            STX = 0x02,
        ),
        Probe(),
        "optional" / If(lambda this: this.ctrl == "NAK", Byte),
    )
    common(d, b"\x15\xff", Container(ctrl='NAK', optional=255))
    common(d, b"\x02", Container(ctrl='STX', optional=None))

    # FlagsEnum is not affected by same bug
    d = Struct(
        "flags" / FlagsEnum(Byte, a=1),
        Check(lambda ctx: ctx.flags == Container(_flagsenum=True, a=1)),
    )
    common(d, b"\x01", dict(flags=Container(_flagsenum=True, a=True)), 1)

    # Flag is not affected by same bug
    d = Struct(
        "flag" / Flag,
        Check(lambda ctx: ctx.flag == True),
    )
    common(d, b"\x01", dict(flag=True), 1)

def test_enum_issue_677():
    d = Enum(Byte, one=1)
    common(d, b"\xff", 255, 1)
    common(d, b"\x01", EnumIntegerString.new(1, "one"), 1)
    assert isinstance(d.parse(b"\x01"), EnumIntegerString)
    d = Enum(Byte, one=1).compile()
    common(d, b"\xff", 255, 1)
    common(d, b"\x01", EnumIntegerString.new(1, "one"), 1)
    assert isinstance(d.parse(b"\x01"), EnumIntegerString)

    d = Struct("e" / Enum(Byte, one=1))
    assert str(d.parse(b"\x01")) == 'Container: \n    e = (enum) one 1'
    assert str(d.parse(b"\xff")) == 'Container: \n    e = (enum) (unknown) 255'
    d = Struct("e" / Enum(Byte, one=1)).compile()
    assert str(d.parse(b"\x01")) == 'Container: \n    e = (enum) one 1'
    assert str(d.parse(b"\xff")) == 'Container: \n    e = (enum) (unknown) 255'

@xfail(reason="Cannot implement this in EnumIntegerString.")
def test_enum_issue_992():
    import enum
    class E(enum.IntEnum):
        a = 1
    class F(enum.IntFlag):
        b = 2
    d = Enum(Byte, E, F)
    x = d.parse(b"\x01")
    assert x == E.a
    x = d.parse(b"\x02")
    assert x == F.b

def test_flagsenum():
    d = FlagsEnum(Byte, one=1, two=2, four=4, eight=8)
    common(d, b"\x03", Container(_flagsenum=True, one=True, two=True, four=False, eight=False), 1)
    assert d.build({}) == b'\x00'
    assert d.build(dict(one=True,two=True)) == b'\x03'
    assert d.build(8) == b'\x08'
    assert d.build(1|2) == b'\x03'
    assert d.build(255) == b"\xff"
    assert d.build(d.eight) == b'\x08'
    assert d.build(d.one|d.two) == b'\x03'
    assert raises(d.build, dict(unknown=True)) == MappingError
    assert raises(d.build, "unknown") == MappingError
    assert d.one == "one"
    assert d.one|d.two == "one|two"
    assert raises(lambda: d.missing) == AttributeError

def test_flagsenum_enum34():
    import enum
    class E(enum.IntEnum):
        a = 1
    class F(enum.IntEnum):
        b = 2
    d = FlagsEnum(Byte, E, F)
    common(d, b"\x01", Container(_flagsenum=True, a=True,b=False), 1)
    common(d, b"\x02", Container(_flagsenum=True, a=False,b=True), 1)
    common(d, b"\x03", Container(_flagsenum=True, a=True,b=True), 1)

def test_flagsenum_enum36():
    import enum
    class E(enum.IntEnum):
        a = 1
    class F(enum.IntFlag):
        b = 2
    d = FlagsEnum(Byte, E, F)
    common(d, b"\x01", Container(_flagsenum=True, a=True,b=False), 1)
    common(d, b"\x02", Container(_flagsenum=True, a=False,b=True), 1)
    common(d, b"\x03", Container(_flagsenum=True, a=True,b=True), 1)

def test_mapping():
    x = object
    d = Mapping(Byte, {x:0})
    common(d, b"\x00", x, 1)

def test_struct():
    common(Struct(), b"", Container(), 0)
    common(Struct("a"/Int16ub, "b"/Int8ub), b"\x00\x01\x02", Container(a=1,b=2), 3)
    common(Struct("a"/Struct("b"/Byte)), b"\x01", Container(a=Container(b=1)), 1)
    common(Struct(Const(b"\x00"), Padding(1), Pass, Terminated), bytes(2), {}, SizeofError)
    assert raises(Struct("missingkey"/Byte).build, {}) == KeyError
    assert raises(Struct(Bytes(this.missing)).sizeof) == SizeofError
    d = Struct(Computed(7), Const(b"JPEG"), Pass, Terminated)
    assert d.build(None) == d.build({})

def test_struct_nested():
    d = Struct("a"/Byte, "b"/Int16ub, "inner"/Struct("c"/Byte, "d"/Byte))
    common(d, b"\x01\x00\x02\x03\x04", Container(a=1,b=2,inner=Container(c=3,d=4)), 5)

def test_struct_kwctor():
    d = Struct(a=Byte, b=Byte, c=Byte, d=Byte)
    common(d, b"\x01\x02\x03\x04", Container(a=1,b=2,c=3,d=4), 4)

def test_struct_proper_context():
    # adjusted to support new embedding semantics
    d = Struct(
        "x"/Byte,
        "inner"/Struct(
            "y"/Byte,
            "a"/Computed(this._.x+1),
            "b"/Computed(this.y+2),
        ),
        "c"/Computed(this.x+3),
        "d"/Computed(this.inner.y+4),
    )
    assert d.parse(b"\x01\x0f") == Container(x=1, inner=Container(y=15, a=2, b=17), c=4, d=19)

def test_struct_sizeof_context_nesting():
    d = Struct(
        "a" / Computed(1),
        "inner" / Struct(
            "b" / Computed(2),
            Check(this._.a == 1),
            Check(this.b == 2),
        ),
        Check(this.a == 1),
        Check(this.inner.b == 2),
    )
    d.sizeof()

def test_sequence():
    common(Sequence(), b"", [], 0)
    common(Sequence(Int8ub, Int16ub), b"\x01\x00\x02", [1,2], 3)
    common(Int8ub >> Int16ub, b"\x01\x00\x02", [1,2], 3)
    d = Sequence(Computed(7), Const(b"JPEG"), Pass, Terminated)
    assert d.build(None) == d.build([None,None,None,None])

def test_sequence_nested():
    d = Sequence(Int8ub, Int16ub, Sequence(Int8ub, Int8ub))
    common(d, b"\x01\x00\x02\x03\x04", [1,2,[3,4]], 5)

def test_array():
    common(Byte[0], b"", [], 0)
    common(Byte[4], b"1234", [49,50,51,52], 4)

    d = Array(3, Byte)
    common(d, b"\x01\x02\x03", [1,2,3], 3)
    assert d.parse(b"\x01\x02\x03additionalgarbage") == [1,2,3]
    assert raises(d.parse, b"") == StreamError
    assert raises(d.build, [1,2]) == RangeError
    assert raises(d.build, [1,2,3,4,5,6,7,8]) == RangeError

    d = Array(this.n, Byte)
    common(d, b"\x01\x02\x03", [1,2,3], 3, n=3)
    assert d.parse(b"\x01\x02\x03", n=3) == [1,2,3]
    assert d.parse(b"\x01\x02\x03additionalgarbage", n=3) == [1,2,3]
    assert raises(d.parse, b"", n=3) == StreamError
    assert raises(d.build, [1,2], n=3) == RangeError
    assert raises(d.build, [1,2,3,4,5,6,7,8], n=3) == RangeError
    assert raises(d.sizeof) == SizeofError
    assert raises(d.sizeof, n=3) == 3

    d = Array(3, Byte, discard=True)
    assert d.parse(b"\x01\x02\x03") == []
    assert d.build([1,2,3]) == b"\x01\x02\x03"
    assert d.sizeof() == 3

@xfail(ONWINDOWS, reason="/dev/zero not available on Windows")
def test_array_nontellable():
    assert Array(5, Byte).parse_stream(devzero) == [0,0,0,0,0]

def test_greedyrange():
    d = GreedyRange(Byte)
    common(d, b"", [], SizeofError)
    common(d, b"\x01\x02", [1,2], SizeofError)

    d = GreedyRange(Byte, discard=False)
    assert d.parse(b"\x01\x02") == [1,2]
    assert d.build([1,2]) == b"\x01\x02"

    d = GreedyRange(Byte, discard=True)
    assert d.parse(b"\x01\x02") == []
    assert d.build([1,2]) == b"\x01\x02"

def test_repeatuntil():
    d = RepeatUntil(obj_ == 9, Byte)
    common(d, b"\x02\x03\x09", [2,3,9], SizeofError)
    assert d.parse(b"\x02\x03\x09additionalgarbage") == [2,3,9]
    assert raises(d.parse, b"\x02\x03\x08") == StreamError
    assert raises(d.build, [2,3,8]) == RepeatError

    d = RepeatUntil(lambda x,lst,ctx: lst[-2:] == [0,0], Byte)
    # d = RepeatUntil(lst_[-2:] == [0,0], Byte)
    assert d.parse(b"\x01\x00\x00\xff") == [1,0,0]
    assert d.build([1,0,0,4]) == b"\x01\x00\x00"
    d = RepeatUntil(True, Byte)
    assert d.parse(b"\x00") == [0]
    assert d.build([0]) == b"\x00"

    d = RepeatUntil(obj_ == 9, Byte, discard=True)
    assert d.parse(b"\x02\x03\x09additionalgarbage") == []
    assert raises(d.parse, b"\x02\x03\x08") == StreamError
    assert d.build([2,3,8,9]) == b"\x02\x03\x08\x09"
    assert raises(d.build, [2,3,8]) == RepeatError

def test_const():
    common(Const(b"MZ"), b"MZ", b"MZ", 2)
    common(Const(b"MZ", Bytes(2)), b"MZ", b"MZ", 2)
    common(Const(255, Int32ul), b"\xff\x00\x00\x00", 255, 4)
    assert raises(Const(b"MZ").parse, b"???") == ConstError
    assert raises(Const(b"MZ").build, b"???") == ConstError
    assert raises(Const(255, Int32ul).parse, b"\x00\x00\x00\x00") == ConstError
    assert Struct(Const(b"MZ")).build({}) == b"MZ"
    # non-prefixed string literals are unicode on Python 3
    assert raises(lambda: Const("no prefix string")) == StringError

def test_computed():
    common(Computed(255), b"", 255, 0)
    common(Computed(lambda ctx: 255), b"", 255, 0)
    assert Computed(255).build(None) == b""
    assert Struct(Computed(255)).build({}) == b""
    assert raises(Computed(this.missing).parse, b"") == KeyError
    assert raises(Computed(this["missing"]).parse, b"") == KeyError

@xfail(reason="_index fails during parsing or building, not during compilation")
def test_index():
    d = Array(3, Bytes(this._index+1))
    common(d, b"abbccc", [b"a", b"bb", b"ccc"])
    d = GreedyRange(Bytes(this._index+1))
    common(d, b"abbccc", [b"a", b"bb", b"ccc"])
    d = RepeatUntil(lambda o,l,ctx: ctx._index == 2, Bytes(this._index+1))
    common(d, b"abbccc", [b"a", b"bb", b"ccc"])

    d = Array(3, Struct("i" / Index))
    common(d, b"", [Container(i=0),Container(i=1),Container(i=2)], 0)
    d = GreedyRange(Struct("i" / Index, "d" / Bytes(this.i+1)))
    common(d, b"abbccc", [Container(i=0,d=b"a"),Container(i=1,d=b"bb"),Container(i=2,d=b"ccc")])
    d = RepeatUntil(lambda o,l,ctx: ctx._index == 2, Index)
    common(d, b"", [0,1,2])

def test_rebuild():
    d = Struct(
        "count" / Rebuild(Byte, len_(this.items)),
        "items"/Byte[this.count],
    )
    assert d.parse(b"\x02ab") == Container(count=2, items=[97,98])
    assert d.build(dict(count=None,items=[255])) == b"\x01\xff"
    assert d.build(dict(count=-1,items=[255])) == b"\x01\xff"
    assert d.build(dict(items=[255])) == b"\x01\xff"

def test_rebuild_issue_664():
    d = Struct(
        "bytes" / Bytes(1),
        Check(this.bytes == b"\x00"),
        "bytesinteger" / BytesInteger(4),
        Check(this.bytesinteger == 255),
        "pascalstring" / PascalString(Byte, "utf8"),
        Check(this.pascalstring == u"text"),
        "enum" / Enum(Byte, label=255),
        Check(this.enum == "label"),
        "flagsenum" / FlagsEnum(Byte, label=255),
        Check(lambda this: this.flagsenum == Container(label=True)),
        "upfield" / Computed(200),
        "nestedstruct" / Struct(
            "nestedfield" / Computed(255),
            Check(this._.upfield == 200),
            Check(this.nestedfield == 255),
        ),
        Check(this.upfield == 200),
        Check(this.nestedstruct.nestedfield == 255),
        "sequence" / Sequence(Computed(1), Computed(2), Computed(3), Computed(4)),
        Check(this.sequence == [1,2,3,4]),
        "array" / Array(4, Byte),
        Check(this.array == [1,2,3,4]),
        "greedyrange" / GreedyRange(Byte),
        Check(this.greedyrange == [1,2,3,4]),
        "repeatuntil" / RepeatUntil(obj_ == 4, Byte),
        Check(this.repeatuntil == [1,2,3,4]),
        # Timestamp
        # Union
        # IfThenElse
    )
    obj = Container(
        bytes = 0,
        bytesinteger = 255,
        pascalstring = u"text",
        enum = "label",
        flagsenum = dict(label=True),
        # nestedstruct = dict(),
        # sequence = [1,2,3,4],
        array = [1,2,3,4],
        greedyrange = [1,2,3,4],
        repeatuntil = [1,2,3,4],
    )
    d.build(obj)

def test_default():
    d = Default(Byte, 0)
    common(d, b"\xff", 255, 1)
    d.build(None) == b"\x00"

def test_check():
    common(Check(True), b"", None, 0)
    common(Check(this.x == 255), b"", None, 0, x=255)
    common(Check(len_(this.a) == 3), b"", None, 0, a=[1,2,3])
    assert raises(Check(False).parse, b"") == CheckError
    assert raises(Check(this.x == 255).parse, b"", x=0) == CheckError
    assert raises(Check(len_(this.a) == 3).parse, b"", a=[]) == CheckError

def test_error():
    assert raises(Error.parse, b"") == ExplicitError
    assert raises(Error.build, None) == ExplicitError
    assert ("x"/Int8sb >> IfThenElse(this.x > 0, Int8sb, Error)).parse(b"\x01\x05") == [1,5]
    assert raises(("x"/Int8sb >> IfThenElse(this.x > 0, Int8sb, Error)).parse, b"\xff\x05") == ExplicitError

def test_focusedseq():
    common(FocusedSeq("num", Const(b"MZ"), "num"/Byte, Terminated), b"MZ\xff", 255, SizeofError)
    common(FocusedSeq(this._.s, Const(b"MZ"), "num"/Byte, Terminated), b"MZ\xff", 255, SizeofError, s="num")

    d = FocusedSeq("missing", Pass)
    assert raises(d.parse, b"") == UnboundLocalError
    assert raises(d.build, {}) == UnboundLocalError
    assert raises(d.sizeof) == 0
    d = FocusedSeq(this.missing, Pass)
    assert raises(d.parse, b"") == KeyError
    assert raises(d.build, {}) == KeyError
    assert raises(d.sizeof) == 0

def test_pickled():
    import pickle
    obj = [(), 1, 2.3, {}, [], bytes(1), ""]
    data = pickle.dumps(obj)
    common(Pickled, data, obj)

def test_numpy():
    import numpy
    obj = numpy.array([1,2,3], dtype=numpy.int64)
    assert numpy.array_equal(Numpy.parse(Numpy.build(obj)), obj)

@xfail(reason="docs stated that it throws StreamError, not true at all")
def test_numpy_error():
    import numpy, io
    numpy.load(io.BytesIO(b""))

def test_namedtuple():
    coord = collections.namedtuple("coord", "x y z")
    d = NamedTuple("coord", "x y z", Array(3, Byte))
    common(d, b"123", coord(49,50,51), 3)
    d = NamedTuple("coord", "x y z", GreedyRange(Byte))
    common(d, b"123", coord(49,50,51), SizeofError)
    d = NamedTuple("coord", "x y z", Struct("x"/Byte, "y"/Byte, "z"/Byte))
    common(d, b"123", coord(49,50,51), 3)
    d = NamedTuple("coord", "x y z", Sequence(Byte, Byte, Byte))
    common(d, b"123", coord(49,50,51), 3)

    assert raises(lambda: NamedTuple("coord", "x y z", BitStruct("x"/Byte, "y"/Byte, "z"/Byte))) == NamedTupleError

def test_timestamp():
    import arrow
    d = Timestamp(Int64ub, 1, 1970)
    common(d, b'\x00\x00\x00\x00ZIz\x00', arrow.Arrow(2018,1,1), 8)
    d = Timestamp(Int64ub, 1, 1904)
    common(d, b'\x00\x00\x00\x00\xd6o*\x80', arrow.Arrow(2018,1,1), 8)
    d = Timestamp(Int64ub, 10**-7, 1600)
    common(d, b'\x01\xd4\xa2.\x1a\xa8\x00\x00', arrow.Arrow(2018,1,1), 8)
    d = Timestamp(Int32ub, "msdos", "msdos")
    common(d, b'H9\x8c"', arrow.Arrow(2016,1,25,17,33,4), 4)

def test_hex():
    d = Hex(Int32ub)
    common(d, b"\x00\x00\x01\x02", 0x0102, 4)
    obj = d.parse(b"\x00\x00\x01\x02")
    assert str(obj) == "0x00000102"
    assert str(obj) == "0x00000102"

    d = Hex(GreedyBytes)
    common(d, b"\x00\x00\x01\x02", b"\x00\x00\x01\x02")
    common(d, b"", b"")
    obj = d.parse(b"\x00\x00\x01\x02")
    assert str(obj) == "unhexlify('00000102')"
    assert str(obj) == "unhexlify('00000102')"

    d = Hex(RawCopy(Int32ub))
    common(d, b"\x00\x00\x01\x02", dict(data=b"\x00\x00\x01\x02", value=0x0102, offset1=0, offset2=4, length=4), 4)
    obj = d.parse(b"\x00\x00\x01\x02")
    assert str(obj) == "unhexlify('00000102')"
    assert str(obj) == "unhexlify('00000102')"

def test_hexdump():
    d = HexDump(GreedyBytes)
    common(d, b"abcdef", b"abcdef")
    common(d, b"", b"")
    obj = d.parse(b"\x00\x00\x01\x02")
    repr = \
'''hexundump("""
0000   00 00 01 02                                       ....
""")
'''
    pass
    assert str(obj) == repr
    assert str(obj) == repr

    d = HexDump(RawCopy(Int32ub))
    common(d, b"\x00\x00\x01\x02", dict(data=b"\x00\x00\x01\x02", value=0x0102, offset1=0, offset2=4, length=4), 4)
    obj = d.parse(b"\x00\x00\x01\x02")
    repr = \
'''hexundump("""
0000   00 00 01 02                                       ....
""")
'''
    assert str(obj) == repr
    assert str(obj) == repr

def test_hexdump_regression_issue_188():
    # Hex HexDump were not inheriting subcon flags
    d = Struct(Hex(Const(b"MZ")))
    assert d.parse(b"MZ") == Container()
    assert d.build(dict()) == b"MZ"
    d = Struct(HexDump(Const(b"MZ")))
    assert d.parse(b"MZ") == Container()
    assert d.build(dict()) == b"MZ"

def test_union():
    d = Union(None, "a"/Bytes(2), "b"/Int16ub)
    assert d.parse(b"\x01\x02") == Container(a=b"\x01\x02", b=0x0102)
    assert raises(Union(123, Pass).parse, b"") == KeyError
    assert raises(Union("missing", Pass).parse, b"") == KeyError
    assert d.build(dict(a=b"zz"))  == b"zz"
    assert d.build(dict(b=0x0102)) == b"\x01\x02"
    assert raises(d.build, {}) == UnionError

    d = Union(None, "a"/Bytes(2), "b"/Int16ub, Pass)
    assert d.build({}) == b""

    # build skips parsefrom, invalid or not
    assert raises(Union(123, Pass).build, {}) == b""
    assert raises(Union("missing", Pass).build, {}) == b""

    assert raises(Union(None, Byte).sizeof) == SizeofError
    assert raises(Union(None, VarInt).sizeof) == SizeofError
    assert raises(Union(0, Byte, VarInt).sizeof) == SizeofError
    assert raises(Union(1, Byte, VarInt).sizeof) == SizeofError
    assert raises(Union(123, Pass).sizeof) == SizeofError
    assert raises(Union("missing", Pass).sizeof) == SizeofError
    assert raises(Union(this.missing, Pass).sizeof) == SizeofError

    # regression check, so first subcon is not parsefrom by accident
    assert raises(Union, Byte, VarInt) == UnionError

def test_union_kwctor():
    d = Union(None, a=Int8ub, b=Int16ub, c=Int32ub)
    assert d.parse(b"\x01\x02\x03\x04") == Container(a=0x01,b=0x0102,c=0x01020304)
    assert d.build(Container(c=0x01020304)) == b"\x01\x02\x03\x04"

def test_union_issue_348():
    d = Union(None,
        Int8=Prefixed(Int16ub, GreedyRange(Int8ub)),
        Int16=Prefixed(Int16ub, GreedyRange(Int16ub)),
        Int32=Prefixed(Int16ub, GreedyRange(Int32ub)),
    )
    assert d.parse(b'\x00\x04\x11\x22\x33\x44') == {'Int16': [4386, 13124], 'Int32': [287454020], 'Int8': [17, 34, 51, 68]}
    assert d.build(dict(Int16=[4386, 13124])) == b'\x00\x04\x11\x22\x33\x44'
    assert d.build(dict(Int32=[287454020])) == b'\x00\x04\x11\x22\x33\x44'

def test_select():
    d = Select(Int32ub, Int16ub, Int8ub)
    common(d, b"\x00\x00\x00\x07", 7)
    assert raises(Select(Int32ub, Int16ub).parse, b"") == SelectError
    assert raises(Select(Byte).sizeof) == SizeofError

def test_select_kwctor():
    d = Select(a=Int8ub, b=Int16ub, c=Int32ub)
    assert d.parse(b"\x01\x02\x03\x04") == 0x01
    assert d.build(0x01020304) == b"\x01\x02\x03\x04"

def test_optional():
    d = Optional(Int32ul)
    assert d.parse(b"\x01\x00\x00\x00") == 1
    assert d.build(1) == b"\x01\x00\x00\x00"
    assert d.parse(b"???") == None
    assert d.parse(b"") == None
    assert d.build(None) == b""
    assert raises(d.sizeof) == SizeofError

def test_optional_in_struct_issue_747():
    d = Struct("field" / Optional(Int32ul))
    assert d.parse(b"\x01\x00\x00\x00") == {"field": 1}
    assert d.build({"field": 1}) == b"\x01\x00\x00\x00"
    assert d.parse(b"???") == {"field": None}
    assert d.build({"field": None}) == b""
    assert d.parse(b"") == {"field": None}
    assert raises(d.sizeof) == SizeofError

def test_optional_in_bit_struct_issue_747():
    d = BitStruct("field" / Optional(Octet))
    assert d.parse(b"\x01") == {"field": 1}
    assert d.build({"field": 1}) == b"\x01"
    assert d.parse(b"???") == {"field": ord("?")}
    assert d.build({"field": None}) == b""
    assert d.parse(b"") == {"field": None}
    assert raises(d.sizeof) == SizeofError

def test_select_buildfromnone_issue_747():
    d = Struct("select" / Select(Int32ub, Default(Bytes(3), b"abc")))
    assert d.parse(b"def") == dict(select=b"def")
    assert d.parse(b"\x01\x02\x03\x04") == dict(select=0x01020304)
    assert d.build(dict(select=b"def")) == b"def"
    assert d.build(dict(select=0xbeefcace)) == b"\xbe\xef\xca\xce"
    assert d.build(dict()) == b"abc"

    d = Struct("opt" / Optional(Byte))
    assert d.build(dict(opt=1)) == b"\x01"
    assert d.build(dict()) == b""

def test_if():
    common(If(True,  Byte), b"\x01", 1, 1)
    common(If(False, Byte), b"", None, 0)

def test_ifthenelse():
    common(IfThenElse(True,  Int8ub, Int16ub), b"\x01", 1, 1)
    common(IfThenElse(False, Int8ub, Int16ub), b"\x00\x01", 1, 2)

def test_switch():
    d = Switch(this.x, {1:Int8ub, 2:Int16ub, 4:Int32ub})
    common(d, b"\x01", 0x01, 1, x=1)
    common(d, b"\x01\x02", 0x0102, 2, x=2)
    assert d.parse(b"", x=255) == None
    assert d.build(None, x=255) == b""
    assert raises(d.sizeof) == SizeofError
    assert raises(d.sizeof, x=1) == 1

    d = Switch(this.x, {}, default=Byte)
    common(d, b"\x01", 1, 1, x=255)

def test_switch_issue_357():
    inner = Struct(
        "computed" / Computed(4),
    )
    inner2 = Struct(
        "computed" / Computed(7),
    )
    st1 = Struct(
        "a" / inner,
        "b" / Switch(5, {1: inner2}, inner),
        Probe(),
    )
    st2 = Struct(
        "a" / inner,
        "b" / Switch(5, {}, inner),
        Probe(),
    )
    assert st1.parse(b"") == st2.parse(b"")

def test_stopif():
    d = Struct("x"/Byte, StopIf(this.x == 0), "y"/Byte)
    common(d, b"\x00", Container(x=0))
    common(d, b"\x01\x02", Container(x=1,y=2))

    d = Sequence("x"/Byte, StopIf(this.x == 0), "y"/Byte)
    common(d, b"\x01\x02", [1,None,2])

    d = GreedyRange(FocusedSeq("x", "x"/Byte, StopIf(this.x == 0)))
    assert d.parse(b"\x01\x00?????") == [1]
    assert d.build([]) == b""
    assert d.build([0]) == b"\x00"
    assert d.build([1]) == b"\x01"
    assert d.build([1,0,2]) == b"\x01\x00"

def test_padding():
    common(Padding(4), b"\x00\x00\x00\x00", None, 4)
    assert raises(Padding, 4, pattern=b"?????") == PaddingError
    assert raises(Padding, 4, pattern=u"?") == PaddingError

def test_padded():
    common(Padded(4, Byte), b"\x01\x00\x00\x00", 1, 4)
    assert raises(Padded, 4, Byte, pattern=b"?????") == PaddingError
    assert raises(Padded, 4, Byte, pattern=u"?") == PaddingError
    assert Padded(4, VarInt).sizeof() == 4
    assert Padded(4, Byte[this.missing]).sizeof() == 4

def test_aligned():
    common(Aligned(4, Byte), b"\x01\x00\x00\x00", 1, 4)
    common(Struct("a"/Aligned(4, Byte), "b"/Byte), b"\x01\x00\x00\x00\x02", Container(a=1, b=2), 5)
    assert Aligned(4, Int8ub).build(1) == b"\x01\x00\x00\x00"
    assert Aligned(4, Int16ub).build(1) == b"\x00\x01\x00\x00"
    assert Aligned(4, Int32ub).build(1) == b"\x00\x00\x00\x01"
    assert Aligned(4, Int64ub).build(1) == b"\x00\x00\x00\x00\x00\x00\x00\x01"
    d = Aligned(this.m, Byte)
    common(d, b"\xff\x00", 255, 2, m=2)
    assert raises(d.sizeof) == SizeofError
    assert raises(d.sizeof, m=2) == 2

def test_alignedstruct():
    d = AlignedStruct(4, "a"/Int8ub, "b"/Int16ub)
    common(d, b"\x01\x00\x00\x00\x00\x05\x00\x00", Container(a=1, b=5), 8)

def test_bitstruct():
    d = BitStruct("a"/BitsInteger(3), "b"/Flag, Padding(3), "c"/Nibble, "d"/BitsInteger(5))
    common(d, b"\xe1\x1f", Container(a=7, b=False, c=8, d=31), 2)
    d = BitStruct("a"/BitsInteger(3), "b"/Flag, Padding(3), "c"/Nibble, "sub"/Struct("d"/Nibble, "e"/Bit))
    common(d, b"\xe1\x1f", Container(a=7, b=False, c=8, sub=Container(d=15, e=1)), 2)

def test_pointer():
    common(Pointer(2,             Byte), b"\x00\x00\x07", 7, 0)
    common(Pointer(lambda ctx: 2, Byte), b"\x00\x00\x07", 7, 0)

    d = Struct(
        'inner' / Struct(),
        'x' / Pointer(0, Byte, stream=this.inner._io),
    )
    d.parse(bytes(20)) == 0

def test_peek():
    d = Peek(Int8ub)
    assert d.parse(b"\x01") == 1
    assert d.parse(b"") == None
    assert d.build(1) == b""
    assert d.build(None) == b""
    assert d.sizeof() == 0
    d = Peek(VarInt)
    assert d.sizeof() == 0

    d = Struct("a"/Peek(Int8ub), "b"/Int16ub)
    common(d, b"\x01\x02", Container(a=0x01, b=0x0102), 2)
    d = Struct(Peek("a"/Byte), Peek("b"/Int16ub))
    d.parse(b"\x01\x02") == Container(a=0x01, b=0x0102)
    d.build(Container(a=0x01, b=0x0102)) == b"\x01\x02"
    d.sizeof() == 0

def test_offsettedend():
    d = Struct(
        "header" / Bytes(2),
        "data" / OffsettedEnd(-2, GreedyBytes),
        "footer" / Bytes(2),
    )
    common(d, b"\x01\x02\x03\x04\x05\x06\x07", Container(header=b'\x01\x02', data=b'\x03\x04\x05', footer=b'\x06\x07'))

    d = OffsettedEnd(0, Byte)
    assert raises(d.sizeof) == SizeofError

def test_seek():
    d = Seek(5)
    assert d.parse(b"") == 5
    assert d.build(None) == b""
    assert (d >> Byte).parse(b"01234x") == [5,120]
    assert (d >> Byte).build([5,255]) == b"\x00\x00\x00\x00\x00\xff"
    assert (Bytes(10) >> d >> Byte).parse(b"0123456789") == [b"0123456789",5,ord('5')]
    assert (Bytes(10) >> d >> Byte).build([b"0123456789",None,255]) == b"01234\xff6789"
    assert Struct("data"/Bytes(10), d, "addin"/Byte).parse(b"0123456789") == Container(data=b"0123456789", addin=53)
    assert Struct("data"/Bytes(10), d, "addin"/Byte).build(dict(data=b"0123456789",addin=53)) == b"01234\x356789"
    assert (Seek(10,1) >> Seek(-5,1) >> Bytes(1)).parse(b"0123456789") == [10,5,b"5"]
    assert (Seek(10,1) >> Seek(-5,1) >> Bytes(1)).build([None,None,255]) == b"\x00\x00\x00\x00\x00\xff"
    assert raises(d.sizeof) == SizeofError

def test_tell():
    d = Tell
    assert d.parse(b"") == 0
    assert d.build(None) == b""
    assert d.sizeof() == 0
    d = Struct("a"/Tell, "b"/Byte, "c"/Tell)
    assert d.parse(b"\xff") == Container(a=0, b=255, c=1)
    assert d.build(Container(a=0, b=255, c=1)) == b"\xff"
    assert d.build(dict(b=255)) == b"\xff"

def test_pass():
    common(Pass, b"", None, 0)
    common(Struct("empty"/Pass), b"", Container(empty=None), 0)

def test_terminated():
    common(Terminated, b"", None, SizeofError)
    common(Struct(Terminated), b"", Container(), SizeofError)
    common(BitStruct(Terminated), b"", Container(), SizeofError)
    assert raises(Terminated.parse, b"x") == TerminatedError
    assert raises(Struct(Terminated).parse, b"x") == TerminatedError
    assert raises(BitStruct(Terminated).parse, b"x") == TerminatedError

def test_rawcopy():
    d = RawCopy(Byte)
    assert d.parse(b"\xff") == dict(data=b"\xff", value=255, offset1=0, offset2=1, length=1)
    assert d.build(dict(data=b"\xff")) == b"\xff"
    assert d.build(dict(value=255)) == b"\xff"
    assert d.sizeof() == 1
    d = RawCopy(Padding(1))
    assert d.build(None) == b'\x00'

def test_rawcopy_issue_289():
    # When you build from a full dict that has all the keys, the if data kicks in, and replaces the context entry with a subset of a dict it had to begin with.
    d = Struct(
        "raw" / RawCopy(Struct("x"/Byte, "len"/Byte)),
        "array" / Byte[this.raw.value.len],
    )
    print(d.parse(b"\x01\x02\xff\x00"))
    print(d.build(dict(raw=dict(value=dict(x=1, len=2)), array=[0xff, 0x01])))
    print(d.build(d.parse(b"\x01\x02\xff\x00")))
    # this is not buildable, array is not passed and cannot be deduced from raw data
    # print(d.build(dict(raw=dict(data=b"\x01\x02\xff\x00"))))

def test_rawcopy_issue_358():
    # RawCopy overwritten context value with subcon return obj regardless of None
    d = Struct("a"/RawCopy(Byte), "check"/Check(this.a.value == 255))
    assert d.build(dict(a=dict(value=255))) == b"\xff"

def test_rawcopy_issue_888():
    # If you use build_file() on a RawCopy that has only a value defined, then
    # RawCopy._build may also attempt to read from the file, which won't work
    # if build_file opened the file for writing only.
    d = RawCopy(Byte)
    d.build_file(dict(value=0), filename="example_888")

def test_byteswapped():
    d = ByteSwapped(Bytes(5))
    common(d, b"12345", b"54321", 5)
    d = ByteSwapped(Struct("a"/Byte, "b"/Byte))
    common(d, b"\x01\x02", Container(a=2, b=1), 2)

def test_byteswapped_from_issue_70():
    d = ByteSwapped(BitStruct("flag1"/Bit, "flag2"/Bit, Padding(2), "number"/BitsInteger(16), Padding(4)))
    assert d.parse(b'\xd0\xbc\xfa') == Container(flag1=1, flag2=1, number=0xabcd)
    d = BitStruct("flag1"/Bit, "flag2"/Bit, Padding(2), "number"/BitsInteger(16), Padding(4))
    assert d.parse(b'\xfa\xbc\xd1') == Container(flag1=1, flag2=1, number=0xabcd)

def test_bitsswapped():
    d = BitsSwapped(Bytes(2))
    common(d, b"\x0f\x01", b"\xf0\x80", 2)
    d = Bitwise(Bytes(8))
    common(d, b"\xf2", b'\x01\x01\x01\x01\x00\x00\x01\x00', 1)
    d = BitsSwapped(Bitwise(Bytes(8)))
    common(d, b"\xf2", b'\x00\x01\x00\x00\x01\x01\x01\x01', 1)
    d = BitStruct("a"/Nibble, "b"/Nibble)
    common(d, b"\xf1", Container(a=15, b=1), 1)
    d = BitsSwapped(BitStruct("a"/Nibble, "b"/Nibble))
    common(d, b"\xf1", Container(a=8, b=15), 1)

def test_prefixed():
    d = Prefixed(Byte, Int16ul)
    assert d.parse(b"\x02\xff\xff??????") == 65535
    assert d.build(65535) == b"\x02\xff\xff"
    assert d.sizeof() == 3
    d = Prefixed(VarInt, GreedyBytes)
    assert d.parse(b"\x03abc??????") == b"abc"
    assert d.build(b"abc") == b'\x03abc'
    assert raises(d.sizeof) == SizeofError
    d = Prefixed(Byte, Sequence(Peek(Byte), Int16ub, GreedyBytes))
    assert d.parse(b"\x02\x00\xff????????") == [0,255,b'']

    d = Prefixed(Byte, GreedyBytes)
    common(d, b"\x0a"+bytes(10), bytes(10), SizeofError)
    d = Prefixed(Byte, GreedyString("utf-8"))
    common(d, b"\x0a"+bytes(10), u"\x00"*10, SizeofError)

def test_prefixedarray():
    common(PrefixedArray(Byte,Byte), b"\x02\x0a\x0b", [10,11], SizeofError)
    assert PrefixedArray(Byte, Byte).parse(b"\x03\x01\x02\x03") == [1,2,3]
    assert PrefixedArray(Byte, Byte).parse(b"\x00") == []
    assert PrefixedArray(Byte, Byte).build([1,2,3]) == b"\x03\x01\x02\x03"
    assert raises(PrefixedArray(Byte, Byte).parse, b"") == StreamError
    assert raises(PrefixedArray(Byte, Byte).parse, b"\x03\x01") == StreamError
    assert raises(PrefixedArray(Byte, Byte).sizeof) == SizeofError

def test_fixedsized():
    d = FixedSized(10, Byte)
    common(d, b'\xff\x00\x00\x00\x00\x00\x00\x00\x00\x00', 255, 10)
    d = FixedSized(-255, Byte)
    assert raises(d.parse, bytes(10)) == PaddingError
    assert raises(d.build, 0) == PaddingError
    assert raises(d.sizeof) == PaddingError
    d = FixedSized(10, GreedyBytes)
    common(d, bytes(10), bytes(10), 10)
    d = FixedSized(10, GreedyString("utf-8"))
    common(d, bytes(10), u"\x00"*10, 10)

def test_nullterminated():
    d = NullTerminated(Byte)
    common(d, b'\xff\x00', 255, SizeofError)
    d = NullTerminated(GreedyBytes, include=True)
    assert d.parse(b'\xff\x00') == b'\xff\x00'
    d = NullTerminated(GreedyBytes, include=False)
    assert d.parse(b'\xff\x00') == b'\xff'
    d = NullTerminated(GreedyBytes, consume=True) >> GreedyBytes
    assert d.parse(b'\xff\x00') == [b'\xff', b'']
    d = NullTerminated(GreedyBytes, consume=False) >> GreedyBytes
    assert d.parse(b'\xff\x00') == [b'\xff', b'\x00']
    d = NullTerminated(GreedyBytes, require=True)
    assert raises(d.parse, b'\xff') == StreamError
    d = NullTerminated(GreedyBytes, require=False)
    assert d.parse(b'\xff') == b'\xff'
    d = NullTerminated(GreedyBytes)
    common(d, bytes(1), b"", SizeofError)
    d = NullTerminated(GreedyString("utf-8"))
    common(d, bytes(1), u"", SizeofError)
    d = NullTerminated(GreedyBytes, term=bytes(2))
    common(d, b"\x01\x00\x00\x02\x00\x00", b"\x01\x00\x00\x02", SizeofError)

def test_nullstripped():
    d = NullStripped(GreedyBytes)
    common(d, b'\xff', b'\xff', SizeofError)
    assert d.parse(b'\xff\x00\x00') == b'\xff'
    assert d.build(b'\xff') == b'\xff'
    d = NullStripped(GreedyBytes, pad=b'\x05')
    common(d, b'\xff', b'\xff', SizeofError)
    assert d.parse(b'\xff\x05\x05') == b'\xff'
    assert d.build(b'\xff') == b'\xff'
    d = NullStripped(GreedyString("utf-8"))
    assert d.parse(bytes(10)) == u""
    assert d.build(u"") == b""
    d = NullStripped(GreedyBytes, pad=bytes(2))
    assert d.parse(bytes(10)) == b""
    assert d.parse(bytes(11)) == b""

def test_restreamdata():
    d = RestreamData(b"\x01", Int8ub)
    common(d, b"", 1, 0)
    d = RestreamData(b"", Padding(1))
    assert d.build(None) == b''

    d = RestreamData(io.BytesIO(b"\x01\x02"), Int16ub)
    assert d.parse(b"\x01\x02\x00") == 0x0102
    assert d.build(None) == b''

    d = RestreamData(NullTerminated(GreedyBytes), Int16ub)
    assert d.parse(b"\x01\x02\x00") == 0x0102
    assert d.build(None) == b''

    d = RestreamData(FixedSized(2, GreedyBytes), Int16ub)
    assert d.parse(b"\x01\x02\x00") == 0x0102
    assert d.build(None) == b''

@xfail(reason="unknown, either StreamError or KeyError due to this.entire or this._.entire")
def test_restreamdata_issue_701():
    d = Struct(
        'entire' / GreedyBytes,
        'ac' / RestreamData(this.entire, Struct(
            'a' / Byte,
            Bytes(len_(this._.entire)-1),
            'c' / Byte,
        )),
    )
    # StreamError: stream read less then specified amount, expected 1, found 0
    assert d.parse(b'\x01GGGGGGGGGG\x02') == Container(entire=b'\x01GGGGGGGGGG\x02', ac=Container(a=1,b=2))

    d = FocusedSeq('ac'
        'entire' / GreedyBytes,
        'ac' / RestreamData(this.entire, Struct(
            'a' / Byte,
            Bytes(len_(this._.entire)-1),
            'c' / Byte,
        )),
    )
    # KeyError: 'entire'
    assert d.parse(b'\x01GGGGGGGGGG\x02') == Container(a=1,b=2)

def test_transformed():
    d = Transformed(Bytes(16), bytes2bits, 2, bits2bytes, 2)
    common(d, bytes(2), bytes(16), 2)
    d = Transformed(GreedyBytes, bytes2bits, None, bits2bytes, None)
    common(d, bytes(2), bytes(16), SizeofError)
    d = Transformed(GreedyString("utf-8"), bytes2bits, None, bits2bytes, None)
    common(d, bytes(2), u"\x00"*16, SizeofError)

def test_transformed_issue_676():
    d = Struct(
         'inner1' / BitStruct(
             'a' / Default(BitsInteger(8), 0),
         ),
         'inner2' / BitStruct(
             'a' / Default(BitsInteger(lambda this: 8), 0),
         ),
         Probe(),
         Check(this.inner1.a == 0),
         Check(this.inner2.a == 0),
    )
    d.build({})

def test_restreamed():
    d = Restreamed(Int16ub, ident, 1, ident, 1, ident)
    common(d, b"\x00\x01", 1, 2)
    d = Restreamed(VarInt, ident, 1, ident, 1, ident)
    assert raises(d.sizeof) == SizeofError
    d = Restreamed(Bytes(2), lambda b: b*2, 1, lambda b: b[0:1], 1, lambda n: n*2)
    common(d, b"aa", b"aa", 4)

def test_restreamed_partial_read():
    d = Restreamed(Bytes(255), ident, 1, ident, 1, ident)
    assert raises(d.parse, b"") == StreamError

def test_processxor():
    d = ProcessXor(0, Int16ub)
    common(d, b"\xf0\x0f", 0xf00f, 2)
    d = ProcessXor(0xf0, Int16ub)
    common(d, b"\x00\xff", 0xf00f, 2)
    d = ProcessXor(bytes(10), Int16ub)
    common(d, b"\xf0\x0f", 0xf00f, 2)
    d = ProcessXor(b"\xf0\xf0\xf0\xf0\xf0", Int16ub)
    common(d, b"\x00\xff", 0xf00f, 2)

    d = ProcessXor(0xf0, GreedyBytes)
    common(d, b"\x00\xff", b"\xf0\x0f", SizeofError)
    d = ProcessXor(b"\xf0\xf0\xf0\xf0\xf0", GreedyBytes)
    common(d, b"\x00\xff", b"\xf0\x0f", SizeofError)
    d = ProcessXor(b"X", GreedyString("utf-8"))
    common(d, b"\x00", u"X", SizeofError)
    d = ProcessXor(b"XXXXX", GreedyString("utf-8"))
    common(d, b"\x00", u"X", SizeofError)

def test_processrotateleft():
    d = ProcessRotateLeft(0, 1, GreedyBytes)
    common(d, bytes(10), bytes(10))
    d = ProcessRotateLeft(0, 2, GreedyBytes)
    common(d, bytes(10), bytes(10))
    d = ProcessRotateLeft(4, 1, GreedyBytes)
    common(d, b'\x0f\xf0', b'\xf0\x0f')
    d = ProcessRotateLeft(4, 2, GreedyBytes)
    common(d, b'\x0f\xf0', b'\xff\x00')

def test_checksum():
    d = Struct(
        "fields" / RawCopy(Struct(
            "a" / Byte,
            "b" / Byte,
        )),
        "checksum" / Checksum(Bytes(64), lambda data: hashlib.sha512(data).digest(), this.fields.data),
    )

    c = hashlib.sha512(b"\x01\x02").digest()
    assert d.parse(b"\x01\x02"+c) == Container(fields=dict(data=b"\x01\x02", value=Container(a=1, b=2), offset1=0, offset2=2, length=2), checksum=c)
    assert d.build(dict(fields=dict(data=b"\x01\x02"))) == b"\x01\x02"+c
    assert d.build(dict(fields=dict(value=dict(a=1,b=2)))) == b"\x01\x02"+c

def test_checksum_nonbytes_issue_323():
    d = Struct(
        "vals" / Byte[2],
        "checksum" / Checksum(Byte, lambda vals: sum(vals) & 0xFF, this.vals),
    )
    assert d.parse(b"\x00\x00\x00") == Container(vals=[0, 0], checksum=0)
    assert raises(d.parse, b"\x00\x00\x01") == ChecksumError

def test_compressed_zlib():
    zeros = bytes(10000)
    d = Compressed(GreedyBytes, "zlib")
    assert d.parse(d.build(zeros)) == zeros
    assert len(d.build(zeros)) < 50
    assert raises(d.sizeof) == SizeofError
    d = Compressed(GreedyBytes, "zlib", level=9)
    assert d.parse(d.build(zeros)) == zeros
    assert len(d.build(zeros)) < 50
    assert raises(d.sizeof) == SizeofError

def test_compressed_gzip():
    zeros = bytes(10000)
    d = Compressed(GreedyBytes, "gzip")
    assert d.parse(d.build(zeros)) == zeros
    assert len(d.build(zeros)) < 50
    assert raises(d.sizeof) == SizeofError
    d = Compressed(GreedyBytes, "gzip", level=9)
    assert d.parse(d.build(zeros)) == zeros
    assert len(d.build(zeros)) < 50
    assert raises(d.sizeof) == SizeofError

def test_compressed_bzip2():
    zeros = bytes(10000)
    d = Compressed(GreedyBytes, "bzip2")
    assert d.parse(d.build(zeros)) == zeros
    assert len(d.build(zeros)) < 50
    assert raises(d.sizeof) == SizeofError
    d = Compressed(GreedyBytes, "bzip2", level=9)
    assert d.parse(d.build(zeros)) == zeros
    assert len(d.build(zeros)) < 50
    assert raises(d.sizeof) == SizeofError

def test_compressed_lzma():
    zeros = bytes(10000)
    d = Compressed(GreedyBytes, "lzma")
    assert d.parse(d.build(zeros)) == zeros
    assert len(d.build(zeros)) < 200
    assert raises(d.sizeof) == SizeofError
    d = Compressed(GreedyBytes, "lzma", level=9)
    assert d.parse(d.build(zeros)) == zeros
    assert len(d.build(zeros)) < 200
    assert raises(d.sizeof) == SizeofError

def test_compressed_prefixed():
    zeros = bytes(10000)
    d = Prefixed(VarInt, Compressed(GreedyBytes, "zlib"))
    st = Struct("one"/d, "two"/d)
    assert st.parse(st.build(Container(one=zeros,two=zeros))) == Container(one=zeros,two=zeros)
    assert raises(d.sizeof) == SizeofError

def test_compressedlz4():
    zeros = bytes(10000)
    d = CompressedLZ4(GreedyBytes)
    assert d.parse(d.build(zeros)) == zeros
    assert len(d.build(zeros)) < 100
    assert raises(d.sizeof) == SizeofError

@xfail(ONWINDOWS and PYPY, reason="no wheel for 'cryptography' is currently available for pypy on windows")
def test_encryptedsym():
    from cryptography.hazmat.primitives.ciphers import Cipher, algorithms, modes
    key128 = b"\x10\x11\x12\x13\x14\x15\x16\x17\x18\x19\x1a\x1b\x1c\x1d\x1e\x1f"
    key256 = b"\x10\x11\x12\x13\x14\x15\x16\x17\x18\x19\x1a\x1b\x1c\x1d\x1e\x1f\x10\x11\x12\x13\x14\x15\x16\x17\x18\x19\x1a\x1b\x1c\x1d\x1e\x1f"
    iv = b"\x20\x21\x22\x23\x24\x25\x26\x27\x28\x29\x2a\x2b\x2c\x2d\x2e\x2f"
    nonce = iv

    # AES 128/256 bit - ECB
    d = EncryptedSym(GreedyBytes, lambda ctx: Cipher(algorithms.AES(ctx.key), modes.ECB()))
    common(d, b"\xf4\x0f\x54\xb7\x6a\x7a\xf1\xdb\x92\x73\x14\xde\x2f\xa0\x3e\x2d", b'Secret Message..', key=key128, iv=iv)
    common(d, b"\x82\x6b\x01\x82\x90\x02\xa1\x9e\x35\x0a\xe2\xc3\xee\x1a\x42\xf5", b'Secret Message..', key=key256, iv=iv)

    # AES 128/256 bit - CBC
    d = EncryptedSym(GreedyBytes, lambda ctx: Cipher(algorithms.AES(ctx.key), modes.CBC(ctx.iv)))
    common(d, b"\xba\x79\xc2\x62\x22\x08\x29\xb9\xfb\xd3\x90\xc4\x04\xb7\x55\x87", b'Secret Message..', key=key128, iv=iv)
    common(d, b"\x60\xc2\x45\x0d\x7e\x41\xd4\xf8\x85\xd4\x8a\x64\xd1\x45\x49\xe3", b'Secret Message..', key=key256, iv=iv)

    # AES 128/256 bit - CTR
    d = EncryptedSym(GreedyBytes, lambda ctx: Cipher(algorithms.AES(ctx.key), modes.CTR(ctx.nonce)))
    common(d, b"\x80\x78\xb6\x0c\x07\xf5\x0c\x90\xce\xa2\xbf\xcb\x5b\x22\xb9\xb5", b'Secret Message..', key=key128, nonce=nonce)
    common(d, b"\x6a\xae\x7b\x86\x1a\xa6\xe0\x6a\x49\x02\x02\x1b\xf2\x3c\xd8\x0d", b'Secret Message..', key=key256, nonce=nonce)

    assert raises(EncryptedSym(GreedyBytes, "AES").build, b"") == CipherError
    assert raises(EncryptedSym(GreedyBytes, "AES").parse, b"") == CipherError

@xfail(ONWINDOWS and PYPY, reason="no wheel for 'cryptography' is currently available for pypy on windows")
def test_encryptedsym_cbc_example():
    from cryptography.hazmat.primitives.ciphers import Cipher, algorithms, modes
    d = Struct(
        "iv" / Default(Bytes(16), os.urandom(16)),
        "enc_data" / EncryptedSym(
            Aligned(16,
                Struct(
                    "width" / Int16ul,
                    "height" / Int16ul
                )
            ),
            lambda ctx: Cipher(algorithms.AES(ctx._.key), modes.CBC(ctx.iv))
        )
    )
    key128 = b"\x10\x11\x12\x13\x14\x15\x16\x17\x18\x19\x1a\x1b\x1c\x1d\x1e\x1f"
    byts = d.build({"enc_data": {"width": 5, "height": 4}}, key=key128)
    obj = d.parse(byts, key=key128)
    assert obj.enc_data == Container(width=5, height=4)

@xfail(ONWINDOWS and PYPY, reason="no wheel for 'cryptography' is currently available for pypy on windows")
def test_encryptedsymaead():
    from cryptography.hazmat.primitives.ciphers import aead
    key128 = b"\x10\x11\x12\x13\x14\x15\x16\x17\x18\x19\x1a\x1b\x1c\x1d\x1e\x1f"
    key256 = b"\x10\x11\x12\x13\x14\x15\x16\x17\x18\x19\x1a\x1b\x1c\x1d\x1e\x1f\x10\x11\x12\x13\x14\x15\x16\x17\x18\x19\x1a\x1b\x1c\x1d\x1e\x1f"
    nonce = b"\x20\x21\x22\x23\x24\x25\x26\x27\x28\x29\x2a\x2b\x2c\x2d\x2e\x2f"

    # AES 128/256 bit - GCM
    d = Struct(
        "associated_data" / Bytes(21),
        "data" / EncryptedSymAead(
            GreedyBytes,
            lambda ctx: aead.AESGCM(ctx._.key),
            this._.nonce,
            this.associated_data
        )
    )
    common(
        d,
        b"This is authenticated\xb6\xd3\x64\x0c\x7a\x31\xaa\x16\xa3\x58\xec\x17\x39\x99\x2e\xf8\x4e\x41\x17\x76\x3f\xd1\x06\x47\x04\x9f\x42\x1c\xf4\xa9\xfd\x99\x9c\xe9",
        Container(associated_data=b"This is authenticated", data=b"The secret message"),
        key=key128,
        nonce=nonce
    )
    common(
        d,
        b"This is authenticated\xde\xb4\x41\x79\xc8\x7f\xea\x8d\x0e\x41\xf6\x44\x2f\x93\x21\xe6\x37\xd1\xd3\x29\xa4\x97\xc3\xb5\xf4\x81\x72\xa1\x7f\x3b\x9b\x53\x24\xe4",
        Container(associated_data=b"This is authenticated", data=b"The secret message"),
        key=key256,
        nonce=nonce
    )
    assert raises(EncryptedSymAead(GreedyBytes, "AESGCM", bytes(16)).build, b"") == CipherError
    assert raises(EncryptedSymAead(GreedyBytes, "AESGCM", bytes(16)).parse, b"") == CipherError

@xfail(ONWINDOWS and PYPY, reason="no wheel for 'cryptography' is currently available for pypy on windows")
def test_encryptedsymaead_gcm_example():
    from cryptography.hazmat.primitives.ciphers import aead
    d = Struct(
        "nonce" / Default(Bytes(16), os.urandom(16)),
        "associated_data" / Bytes(21),
        "enc_data" / EncryptedSymAead(
            GreedyBytes,
            lambda ctx: aead.AESGCM(ctx._.key),
            this.nonce,
            this.associated_data
        )
    )
    key128 = b"\x10\x11\x12\x13\x14\x15\x16\x17\x18\x19\x1a\x1b\x1c\x1d\x1e\x1f"
    byts = d.build({"associated_data": b"This is authenticated", "enc_data": b"The secret message"}, key=key128)
    obj = d.parse(byts, key=key128)
    assert obj.enc_data == b"The secret message"
    assert obj.associated_data == b"This is authenticated"

def test_rebuffered():
    data = b"0" * 1000
    assert Rebuffered(Array(1000,Byte)).parse_stream(io.BytesIO(data)) == [48]*1000
    assert Rebuffered(Array(1000,Byte), tailcutoff=50).parse_stream(io.BytesIO(data)) == [48]*1000
    assert Rebuffered(Byte).sizeof() == 1
    assert raises(Rebuffered(Byte).sizeof) == 1
    assert raises(Rebuffered(VarInt).sizeof) == SizeofError

def test_lazy():
    d = Struct(
        'dup' / Lazy(Computed(this.exists)),
        'exists' / Computed(1),
    )
    obj = d.parse(b'')
    assert obj.dup() == 1

    d = Lazy(Byte)
    x = d.parse(b'\x00')
    assert x() == 0
    assert d.build(0) == b'\x00'
    assert d.build(x) == b'\x00'
    assert d.sizeof() == 1

def test_lazy_issue_938():
    d = Lazy(Prefixed(Byte, Byte))
    func = d.parse(b'\x01\x02')
    assert func() == 2

def test_lazy_seek():
    d = Struct(
        "a" / Int8ub,
        "b" / Lazy(Bytes(2)),
        "c" / Int16ub,
        "d" / Lazy(Bytes(4))
    )
    obj = d.parse(b"\x01\x02\x03\x04\x05\x06\x07\x08\x09")

    assert obj.a == 0x01
    assert obj.b() == b'\x02\x03'
    assert obj.c == 0x0405
    assert obj.d() == b'\x06\x07\x08\x09'

def test_lazystruct():
    d = LazyStruct(
        "num1" / Int8ub,
        "num2" / BytesInteger(1),
        "prefixed1" / Prefixed(Byte, Byte),
        "prefixed2" / Prefixed(Byte, Byte, includelength=True),
        "prefixedarray" / PrefixedArray(Byte, Byte),
    )
    obj = d.parse(b"\x00\x00\x01\x00\x02\x00\x01\x00")
    assert obj.num1 == obj["num1"] == obj[0] == 0
    assert obj.num2 == obj["num2"] == obj[1] == 0
    assert obj.prefixed1 == obj["prefixed1"] == obj[2] == 0
    assert obj.prefixed2 == obj["prefixed2"] == obj[3] == 0
    assert obj.prefixedarray == obj["prefixedarray"] == obj[4] == [0]
    assert len(obj) == 5
    assert list(obj.keys()) == ['num1', 'num2', 'prefixed1', 'prefixed2', 'prefixedarray']
    assert list(obj.values()) == [0, 0, 0, 0, [0]]
    assert list(obj.items()) == [('num1', 0), ('num2', 0), ('prefixed1', 0), ('prefixed2', 0), ('prefixedarray', [0])]
    assert repr(obj) == "<LazyContainer: 5 items cached, 5 subcons>"
    assert str(obj) == "<LazyContainer: 5 items cached, 5 subcons>"
    assert d.build(obj) == b"\x00\x00\x01\x00\x02\x00\x01\x00"
    assert d.build(Container(obj)) == b"\x00\x00\x01\x00\x02\x00\x01\x00"
    assert raises(d.sizeof) == SizeofError

def test_lazyarray():
    d = LazyArray(5, Int8ub)
    obj = d.parse(b"\x00\x01\x02\x03\x04")
    assert repr(obj) == "<LazyListContainer: 0 of 5 items cached>"
    for i in range(5):
        assert obj[i] == i
    assert obj[:] == [0,1,2,3,4]
    assert obj == [0,1,2,3,4]
    assert list(obj) == [0,1,2,3,4]
    assert len(obj) == 5
    assert repr(obj) == "<LazyListContainer: 5 of 5 items cached>"
    assert str(obj) == "<LazyListContainer: 5 of 5 items cached>"
    assert d.build([0,1,2,3,4]) == b"\x00\x01\x02\x03\x04"
    assert d.build(ListContainer([0,1,2,3,4])) == b"\x00\x01\x02\x03\x04"
    assert d.build(obj) == b"\x00\x01\x02\x03\x04"
    assert d.build(obj[:]) == b"\x00\x01\x02\x03\x04"
    assert d.sizeof() == 5

    d = LazyArray(5, VarInt)
    obj = d.parse(b"\x00\x01\x02\x03\x04")
    assert repr(obj) == "<LazyListContainer: 5 of 5 items cached>"
    for i in range(5):
        assert obj[i] == i
    assert obj[:] == [0,1,2,3,4]
    assert obj == [0,1,2,3,4]
    assert list(obj) == [0,1,2,3,4]
    assert len(obj) == 5
    assert repr(obj) == "<LazyListContainer: 5 of 5 items cached>"
    assert str(obj) == "<LazyListContainer: 5 of 5 items cached>"
    assert d.build([0,1,2,3,4]) == b"\x00\x01\x02\x03\x04"
    assert d.build(ListContainer([0,1,2,3,4])) == b"\x00\x01\x02\x03\x04"
    assert d.build(obj) == b"\x00\x01\x02\x03\x04"
    assert d.build(obj[:]) == b"\x00\x01\x02\x03\x04"
    assert raises(d.sizeof) == SizeofError

def test_lazybound():
    d = LazyBound(lambda: Byte)
    common(d, b"\x01", 1)

    d = Struct(
        "value" / Byte,
        "next" / If(this.value > 0, LazyBound(lambda: d)),
    )
    common(d, b"\x05\x09\x00", Container(value=5, next=Container(value=9, next=Container(value=0, next=None))))

    d = Struct(
        "value" / Byte,
        "next" / GreedyBytes,
    )
    data = b"\x05\x09\x00"
    while data:
        x = d.parse(data)
        data = x.next
        print(x)

def test_expradapter():
    MulDiv = ExprAdapter(Byte, obj_ * 7, obj_ // 7)
    assert MulDiv.parse(b"\x06") == 42
    assert MulDiv.build(42) == b"\x06"
    assert MulDiv.sizeof() == 1

    Ident = ExprAdapter(Byte, obj_-1, obj_+1)
    assert Ident.parse(b"\x02") == 1
    assert Ident.build(1) == b"\x02"
    assert Ident.sizeof() == 1

def test_exprsymmetricadapter():
    pass

def test_exprvalidator():
    One = ExprValidator(Byte, lambda obj,ctx: obj in [1,3,5])
    assert One.parse(b"\x01") == 1
    assert raises(One.parse, b"\xff") == ValidationError
    assert One.build(5) == b"\x05"
    assert raises(One.build, 255) == ValidationError
    assert One.sizeof() == 1

def test_ipaddress_adapter_issue_95():
    class IpAddressAdapter(Adapter):
        def _encode(self, obj, context, path):
            return list(map(int, obj.split(".")))
        def _decode(self, obj, context, path):
            return "{0}.{1}.{2}.{3}".format(*obj)
    IpAddress = IpAddressAdapter(Byte[4])

    assert IpAddress.parse(b"\x7f\x80\x81\x82") == "127.128.129.130"
    assert IpAddress.build("127.1.2.3") == b"\x7f\x01\x02\x03"
    assert IpAddress.sizeof() == 4

    IpAddress = ExprAdapter(Byte[4],
        encoder = lambda obj,ctx: list(map(int, obj.split("."))),
        decoder = lambda obj,ctx: "{0}.{1}.{2}.{3}".format(*obj), )

    assert IpAddress.parse(b"\x7f\x80\x81\x82") == "127.128.129.130"
    assert IpAddress.build("127.1.2.3") == b"\x7f\x01\x02\x03"
    assert IpAddress.sizeof() == 4

def test_oneof():
    assert OneOf(Byte,[4,5,6,7]).parse(b"\x05") == 5
    assert OneOf(Byte,[4,5,6,7]).build(5) == b"\x05"
    assert raises(OneOf(Byte,[4,5,6,7]).parse, b"\x08") == ValidationError
    assert raises(OneOf(Byte,[4,5,6,7]).build, 8) == ValidationError

def test_noneof():
    assert NoneOf(Byte,[4,5,6,7]).parse(b"\x08") == 8
    assert raises(NoneOf(Byte,[4,5,6,7]).parse, b"\x06") == ValidationError

def test_filter():
    d = Filter(obj_ != 0, GreedyRange(Byte))
    assert d.parse(b"\x00\x02\x00") == [2]
    assert d.build([0,1,0,2,0]) == b"\x01\x02"

def test_slicing():
    d = Slicing(Array(4,Byte), 4, 1, 3, empty=0)
    assert d.parse(b"\x01\x02\x03\x04") == [2,3]
    assert d.build([2,3]) == b"\x00\x02\x03\x00"
    assert d.sizeof() == 4

def test_indexing():
    d = Indexing(Array(4,Byte), 4, 2, empty=0)
    assert d.parse(b"\x01\x02\x03\x04") == 3
    assert d.build(3) == b"\x00\x00\x03\x00"
    assert d.sizeof() == 4

def test_probe():
    common(Probe(), b"", None, 0)
    common(Probe(lookahead=32), b"", None, 0)

    common(Struct(Probe()), b"", {}, 0)
    common(Struct(Probe(lookahead=32)), b"", {}, 0)
    common(Struct("value"/Computed(7), Probe(this.value)), b"", dict(value=7), 0)

def test_debugger():
    common(Debugger(Byte), b"\xff", 255, 1)

def test_repr():
    assert repr(Byte) == '<FormatField>'
    assert repr("num"/Byte) == '<Renamed num <FormatField>>'
    assert repr(Default(Byte, 0)) == '<Default +nonbuild <FormatField>>'
    assert repr(Struct()) == '<Struct +nonbuild>'

def test_operators():
    common(Struct("new" / ("old" / Byte)), b"\x01", Container(new=1), 1)
    common(Struct(Renamed(Renamed(Byte, newname="old"), newname="new")), b"\x01", Container(new=1), 1)

    common(Array(4, Byte), b"\x01\x02\x03\x04", [1,2,3,4], 4)
    common(Byte[4], b"\x01\x02\x03\x04", [1,2,3,4], 4)
    common(Struct("nums" / Byte[4]), b"\x01\x02\x03\x04", Container(nums=[1,2,3,4]), 4)

    common(Int8ub >> Int16ub, b"\x01\x00\x02", [1,2], 3)
    common(Int8ub >> Int16ub >> Int32ub, b"\x01\x00\x02\x00\x00\x00\x03", [1,2,3], 7)
    common(Int8ub[2] >> Int16ub[2], b"\x01\x02\x00\x03\x00\x04", [[1,2],[3,4]], 6)

    common(Sequence(Int8ub) >> Sequence(Int16ub), b"\x01\x00\x02", [1,2], 3)
    common(Struct("count"/Byte, "items"/Byte[this.count], Pass, Terminated), b"\x03\x01\x02\x03", Container(count=3, items=[1,2,3]), SizeofError)
    common("count"/Byte + "items"/Byte[this.count] + Pass + Terminated, b"\x03\x01\x02\x03", Container(count=3, items=[1,2,3]), SizeofError)
    common(Struct(a=Byte) + Struct(b=Byte), b"\x01\x02", Container(a=1, b=2), 2)

    d = Byte * "description"
    assert d.docs == "description"
    d = "description" * Byte
    assert d.docs == "description"
    """
    description
    """ * \
    Byte
    assert d.docs == "description"
    d = Renamed(Renamed(Byte, newdocs="old"), newdocs="new")
    assert d.docs == "new"

def test_operators_issue_87():
    assert ("string_name" / Byte).parse(b"\x01") == 1
    assert (u"unicode_name" / Byte).parse(b"\x01") == 1
    assert (b"bytes_name" / Byte).parse(b"\x01") == 1
    assert (None / Byte).parse(b"\x01") == 1

def test_from_issue_76():
    d = Aligned(4, Struct("a"/Byte, "f"/Bytes(lambda ctx: ctx.a)))
    common(d, b"\x02\xab\xcd\x00", Container(a=2, f=b"\xab\xcd"))

def test_from_issue_60():
    Header = Struct(
        "type" / Int8ub,
        "size" / Switch(lambda ctx: ctx.type,
        {
            0: Int8ub,
            1: Int16ub,
            2: Int32ub,
        }),
        "length" / Tell,
    )
    assert Header.parse(b"\x00\x05")             == Container(type=0, size=5, length=2)
    assert Header.parse(b"\x01\x00\x05")         == Container(type=1, size=5, length=3)
    assert Header.parse(b"\x02\x00\x00\x00\x05") == Container(type=2, size=5, length=5)
    assert Header.build(dict(type=0, size=5)) == b"\x00\x05"
    assert Header.build(dict(type=1, size=5)) == b"\x01\x00\x05"
    assert Header.build(dict(type=2, size=5)) == b"\x02\x00\x00\x00\x05"

def test_from_issue_171():
    attributes = BitStruct(
        "attr" / Aligned(8, Array(3, Struct(
            "attrCode" / BitsInteger(16),
            "attrValue" / Switch(this.attrCode, {
                34: BitsInteger(8),
                205: BitsInteger(2),
                512: BitsInteger(2),
            }),
        ))),
    )
    blob = b"\x00\x22\x82\x00\xCD\x80\x80\x10"
    assert attributes.parse(blob) == Container(attr=[
        Container(attrCode=34, attrValue=130),
        Container(attrCode=205, attrValue=2),
        Container(attrCode=512, attrValue=1), ])

def test_from_issue_175():
    @FuncPath
    def comp_(num_array):
        return sum(x << ((len(num_array)-1-i)*8) for i,x in enumerate(num_array))

    test = Struct(
        "numArray" / RepeatUntil(obj_ < 128, Byte),
        "value" / Computed(comp_(this.numArray))
    )
    assert test.parse(b'\x87\x0f').value == 34575

def test_from_issue_71():
    Inner = Struct(
        'name' / PascalString(Byte, "utf8"),
        'occupation' / PascalString(Byte, "utf8"),
    )
    Outer = Struct(
        'struct_type' / Int16ub,
        'payload_len' / Int16ub,
        'payload' / RawCopy(Inner),
        'serial' / Int16ub,
        'checksum' / Checksum(Bytes(64),
            lambda data: hashlib.sha512(data).digest(),
            this.payload.data),
        Check(len_(this.payload.data) == this.payload_len),
        Terminated,
    )

    payload = Inner.build(Container(
        name=u"unknown",
        occupation=u"worker",
    ))
    Outer.build(Container(
        struct_type=9001,
        payload_len=len(payload),
        payload=Container(data=payload),
        serial=12345,
    ))

def test_from_issue_231():
    u = Union(0, "raw"/Byte[8], "ints"/Int[2])
    s = Struct("u"/u, "d"/Byte[4])

    buildret = s.build(dict(u=dict(ints=[1,2]),d=[0,1,2,3]))
    assert buildret == b"\x00\x00\x00\x01\x00\x00\x00\x02\x00\x01\x02\x03"
    assert s.build(s.parse(buildret)) == buildret

def test_from_issue_246():
    NumVertices = Bitwise(Aligned(8, Struct(
        'numVx4' / BitsInteger(4),
        'numVx8' / If(this.numVx4 == 0, BitsInteger(8)),
        'numVx16' / If(this.numVx4 == 0 & this.numVx8 == 255, BitsInteger(16)),
    )))
    common(NumVertices, b'\x02\x30', Container(numVx4=0, numVx8=35, numVx16=None))

    testBit = BitStruct(
        'a' / BitsInteger(8),
        'b' / If(this.a == 97, BitsInteger(8))
    )
    testByte = Struct(
        'a' / Byte,
        'b' / If(this.a == 97, Byte)
    )
    common(testBit, b'ab', Container(a=97, b=98))
    common(testByte, b'ab', Container(a=97, b=98))

    NumVertices = Union(None,
        'numVx4' / Bitwise(Aligned(8, Struct('num'/ BitsInteger(4) ))),
        'numVx8' / Bitwise(Aligned(8, Struct('num'/ BitsInteger(12)))),
        'numVx16'/ Bitwise(Aligned(8, Struct('num'/ BitsInteger(28)))),
    )
    assert NumVertices.parse(b'\x01\x34\x56\x70') == Container(numVx4=Container(num=0), numVx8=Container(num=19), numVx16=Container(num=1262951))

def test_from_issue_244():
    class AddIndexes(Adapter):
        def _decode(self, obj, context, path):
            for i,con in enumerate(obj):
                con.index = i
            return obj

    d = AddIndexes(Struct("num"/Byte)[4])
    assert d.parse(b"abcd") == [Container(num=97, index=0),Container(num=98, index=1),Container(num=99, index=2),Container(num=100, index=3),]

def test_from_issue_269():
    d = Struct("enabled" / Byte, If(this.enabled, Padding(2)))
    assert d.build(dict(enabled=1)) == b"\x01\x00\x00"
    assert d.build(dict(enabled=0)) == b"\x00"
    d = Struct("enabled" / Byte, "pad" / If(this.enabled, Padding(2)))
    assert d.build(dict(enabled=1)) == b"\x01\x00\x00"
    assert d.build(dict(enabled=0)) == b"\x00"

def test_hanging_issue_280():
    d = BitStruct('a'/BitsInteger(20), 'b'/BitsInteger(12))
    assert raises(d.parse, b'\x00') == StreamError

def test_from_issue_324():
    d = Struct(
        "vals" / Prefixed(Byte, RawCopy(
            Struct("a" / Byte[2]),
        )),
        "checksum" / Checksum(
            Byte,
            lambda data: sum(data) & 0xFF,
            this.vals.data
        ),
    )
    assert d.build(dict(vals=dict(value=dict(a=[0,1])))) == b"\x02\x00\x01\x01"
    assert d.build(dict(vals=dict(data=b"\x00\x01"))) == b"\x02\x00\x01\x01"

def test_from_issue_357():
    inner = Struct(
        "computed" / Computed(4),
    )
    st1 = Struct(
        "a" / inner,
        Check(this.a.computed == 4),
    )
    st2 = Struct(
        "b" / Switch(0, {}, inner),
        Check(this.b.computed == 4),
    )
    assert st1.build(dict(a={})) == b""
    assert st2.build(dict(b={})) == b""

def test_context_is_container():
    d = Struct(Check(lambda ctx: type(ctx) is Container))
    d.parse(b"")

def test_from_issue_362():
    FORMAT = Struct(
        "my_tell" / Tell,
        "my_byte" / Byte,
    )
    BIT_FORMAT = BitStruct(
        "my_tell" / Tell,
        "my_bits" / Bit[8],
    )
    for i in range(5):
        assert FORMAT.parse(b'\x00').my_tell == 0
    for i in range(5):
        assert BIT_FORMAT.parse(b'\x00').my_tell == 0

@xfail(raises=AttributeError, reason="can't access Enums inside BitStruct")
def test_from_issue_781():
    d = Struct(
        "animal" / Enum(Byte, giraffe=1),
    )

    x = d.parse(b"\x01")
    assert x.animal == "giraffe"  # works
    assert x.animal == d.animal.giraffe  # works

    d = BitStruct(
        "animal" / Enum(BitsInteger(8), giraffe=1),
    )

    x = d.parse(b"\x01")
    assert x.animal == "giraffe"  # works
    assert x.animal == d.animal.giraffe  # AttributeError: 'Transformed' object has no attribute 'animal'

def test_this_expresion_compare_container():
    st = Struct(
        "flags" / FlagsEnum(Byte, a=1),
        Check(lambda this: this.flags == Container(_flagsenum=True, a=1)),
    )
    common(st, b"\x01", dict(flags=Container(_flagsenum=True, a=True)), 1)

def test_pickling_constructs():
    import cloudpickle

    d = Struct(
        "count" / Byte,
        "greedybytes" / Prefixed(Byte, GreedyBytes),
        "formatfield" / FormatField("=","Q"),
        "bytesinteger" / BytesInteger(1),
        "varint" / VarInt,
        "text1" / PascalString(Byte, "utf8"),
        "text2" / CString("utf8"),
        "enum" / Enum(Byte, zero=0),
        "flagsenum" / FlagsEnum(Byte, zero=0),
        "array1" / Byte[5],
        "array2" / Byte[this.count],
        "greedyrange" / Prefixed(Byte, GreedyRange(Byte)),
        "if1" / IfThenElse(True, Byte, Byte),
        "padding" / Padding(1),
        "peek" / Peek(Byte),
        "tell" / Tell,
        "this1" / Byte[this.count],
        "obj_1" / RepeatUntil(obj_ == 0, Byte),
        "len_1" / Computed(len_(this.array1)),
    )
    data = bytes(100)

    du = cloudpickle.loads(cloudpickle.dumps(d, protocol=-1))
    assert du.parse(data) == d.parse(data)

def test_pickling_constructs_issue_894():
    import cloudpickle

    fundus_header = Struct(
        'width' / Int32un,
        'height' / Int32un,
        'bits_per_pixel' / Int32un,
        'number_slices' / Int32un,
        'unknown' / PaddedString(4, 'ascii'),
        'size' / Int32un,
        'img' / Int8un,
    )

    cloudpickle.dumps(fundus_header)

def test_exposing_members_attributes():
    d = Struct(
        "animal" / Enum(Byte, giraffe=1),
    )
    assert isinstance(d.animal, Renamed)
    assert isinstance(d.animal.subcon, Enum)
    assert d.animal.giraffe == "giraffe"

    d = Sequence(
        "animal" / Enum(Byte, giraffe=1),
    )
    assert isinstance(d.animal, Renamed)
    assert isinstance(d.animal.subcon, Enum)
    assert d.animal.giraffe == "giraffe"

    d = FocusedSeq(0,
        "animal" / Enum(Byte, giraffe=1),
    )
    assert isinstance(d.animal, Renamed)
    assert isinstance(d.animal.subcon, Enum)
    assert d.animal.giraffe == "giraffe"

    d = Union(None,
        "animal" / Enum(Byte, giraffe=1),
    )
    assert isinstance(d.animal, Renamed)
    assert isinstance(d.animal.subcon, Enum)
    assert d.animal.giraffe == "giraffe"

def test_exposing_members_context():
    d = Struct(
        "count" / Byte,
        "data" / Bytes(lambda this: this.count - this._subcons.count.sizeof()),
        Check(lambda this: this._subcons.count.sizeof() == 1),
    )
    common(d, b"\x05four", Container(count=5, data=b"four"))

    d = Sequence(
        "count" / Byte,
        "data" / Bytes(lambda this: this.count - this._subcons.count.sizeof()),
        Check(lambda this: this._subcons.count.sizeof() == 1),
    )
    common(d, b"\x05four", [5,b"four",None])

    d = FocusedSeq("count",
        "count" / Byte,
        "data" / Padding(lambda this: this.count - this._subcons.count.sizeof()),
        Check(lambda this: this._subcons.count.sizeof() == 1),
    )
    common(d, b'\x04\x00\x00\x00', 4, SizeofError)

    d = Union(None,
        "chars" / Byte[4],
        "data" / Bytes(lambda this: this._subcons.chars.sizeof()),
        Check(lambda this: this._subcons.chars.sizeof() == 4),
    )
    assert d.parse(b"\x01\x02\x03\x04") == dict(chars=[1,2,3,4],data=b"\x01\x02\x03\x04")

def test_isparsingbuilding():
    d = Struct(
        Check(this._parsing & this._._parsing),
        Check(~this._building & ~this._._building),
        Check(~this._sizing & ~this._._sizing),
    )
    d.parse(b'')
    d = Struct(
        Check(~this._parsing & ~this._._parsing),
        Check(this._building & this._._building),
        Check(~this._sizing & ~this._._sizing),
    )
    d.build(None)
    d = Struct(
        Check(~this._parsing & ~this._._parsing),
        Check(~this._building & ~this._._building),
        Check(this._sizing & this._._sizing),
    )
    d.sizeof()
    # ---------------------------------
    d = Sequence(
        Check(this._parsing & this._._parsing),
        Check(~this._building & ~this._._building),
        Check(~this._sizing & ~this._._sizing),
    )
    d.parse(b'')
    d = Sequence(
        Check(~this._parsing & ~this._._parsing),
        Check(this._building & this._._building),
        Check(~this._sizing & ~this._._sizing),
    )
    d.build(None)
    d = Sequence(
        Check(~this._parsing & ~this._._parsing),
        Check(~this._building & ~this._._building),
        Check(this._sizing & this._._sizing),
    )
    d.sizeof()
    # ---------------------------------
    d = FocusedSeq("none",
        "none" / Pass,
        Check(this._parsing & this._._parsing),
        Check(~this._building & ~this._._building),
        Check(~this._sizing & ~this._._sizing),
    )
    d.parse(b'')
    d = FocusedSeq("none",
        "none" / Pass,
        Check(~this._parsing & ~this._._parsing),
        Check(this._building & this._._building),
        Check(~this._sizing & ~this._._sizing),
    )
    d.build(None)
    d = FocusedSeq("none",
        "none" / Pass,
        Check(~this._parsing & ~this._._parsing),
        Check(~this._building & ~this._._building),
        Check(this._sizing & this._._sizing),
    )
    d.sizeof()
    # ---------------------------------
    d = Union(None,
        "none" / Pass,
        Check(this._parsing & this._._parsing),
        Check(~this._building & ~this._._building),
        Check(~this._sizing & ~this._._sizing),
    )
    d.parse(b'')
    d = Union(None,
        "none" / Pass,
        Check(~this._parsing & ~this._._parsing),
        Check(this._building & this._._building),
        Check(~this._sizing & ~this._._sizing),
    )
    d.build(dict(none=None))
    d = Union(None,
        "none" / Pass,
        Check(~this._parsing & ~this._._parsing),
        Check(~this._building & ~this._._building),
        Check(this._sizing & this._._sizing),
    )
    # doesnt check context because _sizeof just raises the error
    assert raises(d.sizeof) == SizeofError
    # ---------------------------------
    d = LazyStruct(
        Check(this._parsing & this._._parsing),
        Check(~this._building & ~this._._building),
        Check(~this._sizing & ~this._._sizing),
    )
    d.parse(b'')
    d = LazyStruct(
        Check(~this._parsing & ~this._._parsing),
        Check(this._building & this._._building),
        Check(~this._sizing & ~this._._sizing),
    )
    d.build({})
    d = LazyStruct(
        Check(~this._parsing & ~this._._parsing),
        Check(~this._building & ~this._._building),
        Check(this._sizing & this._._sizing),
    )
    d.sizeof()

def test_struct_stream():
    d = Struct(
        'fixed' / FixedSized(10, Struct(
            'data' / GreedyBytes,
            # check a substream
            Check(lambda this: stream_size(this._io) == 10),
            Check(lambda this: stream_iseof(this._io)),
            # checks parent original stream
            Check(lambda this: stream_size(this._._io) == 20),
            Check(lambda this: not stream_iseof(this._._io)),
        )),
        # checks mid-parsing
        Check(lambda this: stream_tell(this._io, None) == 10),
        Check(lambda this: stream_size(this._io) == 20),
        Check(lambda this: not stream_iseof(this._io)),
        'rest' / GreedyBytes,
        # checks after parsed to EOF
        Check(lambda this: stream_tell(this._io, None) == 20),
        Check(lambda this: stream_size(this._io) == 20),
        Check(lambda this: stream_iseof(this._io)),
        Check(lambda this: stream_seek(this._io, 0, 2, None) == 20),
        # checks nested struct stream
        Check(lambda this: stream_tell(this.fixed._io, None) == 10),
        Check(lambda this: stream_size(this.fixed._io) == 10),
    )
    d.parse(bytes(20))

def test_struct_root_topmost():
    d = Struct(
        'x' / Computed(1),
        'inner' / Struct(
            'inner2' / Struct(
                'x' / Computed(this._root.x),
                'z' / Computed(this._params.z),
                'zz' / Computed(this._root._.z),
            ),
        ),
        Probe(),
    )
    # setGlobalPrintPrivateEntries(True)
    # d.parse(b'', z=2)
    assert d.parse(b"", z=2) == Container(x=1, inner=Container(inner2=Container(x=1,z=2,zz=2)))

def test_parsedhook_repeatersdiscard():
    outputs = []
    def printobj(obj, ctx):
        outputs.append(obj)
    d = GreedyRange(Byte * printobj, discard=True)
    assert d.parse(b"\x01\x02\x03") == []
    assert outputs == [1,2,3]

    outputs = []
    def printobj(obj, ctx):
        outputs.append(obj)
    d = Array(3, Byte * printobj, discard=True)
    assert d.parse(b"\x01\x02\x03") == []
    assert outputs == [1,2,3]

    outputs = []
    def printobj(obj, ctx):
        outputs.append(obj)
    d = RepeatUntil(lambda obj,lst,ctx: ctx._index == 2, Byte * printobj, discard=True)
    assert d.parse(b"\x01\x02\x03") == []
    assert outputs == [1,2,3]

def test_exportksy():
    d = Struct(
        "nothing" / Pass * "field docstring",

        "data1" / Bytes(10),
        "data2" / GreedyBytes,

        "bitstruct" / BitStruct(
            "flag" / Flag,
            "padding" / Padding(7),
            "int32" / Int32ub,
            "int32le" / BytesInteger(4),
            "int4a" / Nibble,
            "int4b" / BitsInteger(4),
        ),

        "int32" / Int32ub,
        "float32" / Float32b,
        "int32le" / BytesInteger(4, swapped=True),
        "varint" / VarInt,

        "string1" / PaddedString(10, "utf8"),
        "string2" / PascalString(Byte, "utf8"),
        "string3" / CString("utf8"),
        "string4" / GreedyString("utf8"),

        "flag" / Flag,
        "enum" / Enum(Byte, one=1, two=2),
        "flagsenum" / FlagsEnum(Byte, one=1, two=2),

        "struct1" / Struct(Byte, "named"/Byte),
        "sequence1" / Sequence(Byte, "named"/Byte),

        "array2d" / Array(5, Array(5, Byte)),
        "greedyrange" / GreedyRange(Byte),
        "repeatuntil" / RepeatUntil(obj_ == 0, Byte),

        "const1" / Const(b"ABCD"),
        "const2" / Const(1, Int32ub),
        # Computed
        # Index
        "rebuild" / Rebuild(Byte, 0),
        "default" / Default(Byte, 0),
        "namedtuple1" / NamedTuple("coord", "x y z", "x"/Byte + "y"/Byte + "z"/Byte),
        "namedtuple2" / NamedTuple("coord", "x y z", Byte >> Byte >> Byte),
        "namedtuple3" / NamedTuple("coord", "x y z", Byte[3]),
        "namedtuple4" / NamedTuple("coord", "x y z", GreedyRange(Byte)),
        "timestamp1" / Timestamp(Int32ub, 1, 1970),
        "timestamp2" / Timestamp(Int32ub, "msdos", "msdos"),
        "hex" / Hex(Int32ub),
        "hexdump" / HexDump(Int32ub),

        # Union
        "if1" / If(this.num == 0, Byte),
        "ifthenelse1" / IfThenElse(this.num == 0, Byte, Byte),
        # Switch

        "padding" / Padding(5),
        "padded" / Padded(5, Byte),

        "pointer1" / Pointer(0x1000, Int32ub),
        "pointer2" / Pointer(this.pointer1, Int32ub),
        "pass1" / Pass,
        # Terminated

        "prefixed" / Prefixed(Byte, GreedyBytes),
        "prefixedarray" / PrefixedArray(Byte, Byte),
        # Compressed
    ) * \
    "struct docstring"
    print(d.export_ksy(filename="example_ksy.ksy"))

@xfail(reason="both sizeof fail because length is 1 level up than when parsing")
def test_from_issue_692():
    # https://stackoverflow.com/questions/44747202/pythons-construct-sizeof-for-construct-depending-on-its-parent

    AttributeHandleValuePair = Struct(
        "handle" / Int16ul,
        "value" / GreedyBytes,
    )
    AttReadByTypeResponse = Struct(
        "length" / Int8ul,  # The size in bytes of each handle/value pair
        "datalist" / Array(2, FixedSized(this.length, AttributeHandleValuePair)),
    )
    assert AttReadByTypeResponse.parse(b"\x04\x01\x02\x03\x04\x01\x02\x03\x04") == Container(length=4,datalist=[dict(handle=0x0201,value=b'\x03\x04'),dict(handle=0x0201,value=b'\x03\x04')])
    assert AttReadByTypeResponse.sizeof(length=4) == 1+2*4

    AttributeHandleValuePair = Struct(
        "handle" / Int16ul,
        "value" / Bytes(this._.length - 2),
    )
    AttReadByTypeResponse = Struct(
        "length" / Int8ul,  # The size in bytes of each handle/value pair
        "datalist" / AttributeHandleValuePair[2],
    )
    assert AttReadByTypeResponse.parse(b"\x04\x01\x02\x03\x04\x01\x02\x03\x04") == Container(length=4,datalist=[dict(handle=0x0201,value=b'\x03\x04'),dict(handle=0x0201,value=b'\x03\x04')])
    assert AttReadByTypeResponse.sizeof(length=4) == 1+2*(2+4-2)

def test_greedyrange_issue_697():
    d = BitStruct(
        "rest" / Bytewise(GreedyRange(Byte)),
    )
    d.parse(bytes(5))

def test_greedybytes_issue_697():
    d = BitStruct(
        "rest" / Bytewise(GreedyBytes),
    )
    d.parse(bytes(5))

def test_hex_issue_709():
    # Make sure, the fix doesn't destroy already working code
    d = Hex(Bytes(1))
    obj = d.parse(b"\xff")
    assert "unhexlify('ff')" in str(obj)

    d = Struct("x" / Hex(Byte))
    obj = d.parse(b"\xff")
    assert "x = 0xFF" in str(obj)

    d = HexDump(Bytes(1))
    obj = d.parse(b"\xff")
    assert "hexundump" in str(obj)

    # The following checks only succeed after fixing the issue
    d = Struct("x" / Hex(Bytes(1)))
    obj = d.parse(b"\xff")
    assert "x = unhexlify('ff')" in str(obj)

    d = Struct("x" / HexDump(Bytes(1)))
    obj = d.parse(b"\xff")
    assert "x = hexundump" in str(obj)

    d = Struct("x" / Struct("y" / Hex(Bytes(1))))
    obj = d.parse(b"\xff")
    assert "y = unhexlify('ff')" in str(obj)

@xfail(reason="Enable to see path information in stream operations")
def test_showpath():
    # trips stream_read
    d = Struct("inner"/Struct("x"/Byte))
    d.parse(b"")

@xfail(reason="Enable to see path information in stream operations")
def test_showpath2():
    x = Struct(
        'foo' / Bytes(1),
        'a' / Struct(
            'foo' / Bytes(1),
            'b' / Struct(
                'foo' / Bytes(1),
                'c' / Struct(
                    'foo' / Bytes(1),
                    'bar' / Bytes(1)
                )
            )
        )
    )
    x.parse(b'\xff' * 5)
    x.parse(b'\xff' * 3)
    # StreamError: Error in path (parsing) -> a -> b -> c -> foo
    # stream read less than specified amount, expected 1, found 0

def test_buildfile_issue_737():
    Byte.build_file(Byte.parse(b'\xff'), 'example_737')
    assert Byte.parse_file('example_737') == 255

@xfail(reason="Context is not properly processed, see #771 and PR #784")
def test_struct_issue_771():
    spec = Struct(
        'a' / Int32ul,
        'b' / Struct(
            'count' / Int32ul,
            'entries' / Byte[this.count]
        )
    )
    data = b'\x01\x00\x00\x00\x02\x00\x00\x00\x0a\x0b'
    info = spec.parse(data)
    assert info == {'a': 1, 'b': {'count': 2, 'entries': [0x0a, 0x0b]}}
    assert spec.build(info) == data
    assert spec.sizeof(**info) == 10

def test_struct_copy():
    import copy
    d = Struct(
        "a" / Int16ub,
        "b" / Int8ub,
    )
    d_copy = copy.copy(d)
    
    common(d, b"\x00\x01\x02", Container(a=1,b=2), 3)
    common(d_copy, b"\x00\x01\x02", Container(a=1,b=2), 3)

def test_switch_issue_913_using_enum():
    enum = Enum(Byte, Zero=0, One=1, Two=2)
    mapping = {
        enum.Zero: Pass,
        enum.One: Int8ul,
        enum.Two: Int16ul,
    }

    d = Switch(keyfunc = this.x, cases = mapping)
    common(d, b"", None, 0, x="Zero")
    common(d, b"\xab", 171, 1, x="One")
    common(d, b"\x09\x00", 9, 2, x="Two")

def test_switch_issue_913_using_strings():
    mapping = {
        "Zero": Pass,
        "One": Int8ul,
        "Two": Int16ul,
    }

    d = Switch(keyfunc = this.x, cases = mapping)
    common(d, b"", None, 0, x="Zero")
    common(d, b"\xab", 171, 1, x="One")
    common(d, b"\x09\x00", 9, 2, x="Two")

def test_switch_issue_913_using_integers():
    mapping = {
        0: Pass,
        1: Int8ul,
        2: Int16ul,
    }

    d = Switch(keyfunc = this.x, cases = mapping)
    common(d, b"", None, 0, x=0)
    common(d, b"\xab", 171, 1, x=1)
    common(d, b"\x09\x00", 9, 2, x=2)

<<<<<<< HEAD
=======
def test_preprocess_rebuild():
    d = Struct(
        "foo" / Int32ul,
        "asd" / Struct(
            "bar" / Rebuild(Int32ul, lambda ctx: ctx.baz),
            "baz" / Rebuild(Int32ul, lambda ctx: ctx._.foo),
        )
    )
    obj = {"foo": 4}
    # the preprocessing adds the lambdas to the dictionary, so building is possible without the values
    preprocessed_ctx, size = d.preprocess(obj=obj)
    res = d.build(preprocessed_ctx)
    assert(res == b'\x04\x00\x00\x00\x04\x00\x00\x00\x04\x00\x00\x00')
    assert(size == len(res))
    
def test_preprocess_int():
    d = Int32ul
    obj = 4
    preprocessed_ctx, extra_info = d.preprocess(obj=obj)
    assert(preprocessed_ctx == obj)
    assert(extra_info["_offset"] == 0)
    assert(extra_info["_size"] == 4)
    assert(extra_info["_endoffset"] == 4)

def test_preprocess_struct():
    d = Struct(
        "foo" / Int32ul,
        "anon" / Struct(
            "bar" / Rebuild(Int32ul, lambda ctx: ctx.baz),
            "baz" / Rebuild(Int32ul, lambda ctx: ctx._.foo),
            )
    )
    obj = {"foo": 4}
    preprocessed_ctx, extra_info = d.preprocess(obj=obj)
    assert(preprocessed_ctx["_size"] == 12)
    assert(preprocessed_ctx["_offset"] == 0)
    assert(preprocessed_ctx["anon"]["_offset"] == 4)
    assert(preprocessed_ctx["anon"]["_size"] == 8)
    assert(preprocessed_ctx["anon"]["_endoffset"] == 12)
    assert(preprocessed_ctx["anon"]["_bar_size"] == 4)
    assert(preprocessed_ctx["anon"]["_baz_size"] == 4)

    res = d.build(preprocessed_ctx)
    assert(res == b'\x04\x00\x00\x00\x04\x00\x00\x00\x04\x00\x00\x00')
    assert(extra_info["_offset"] == 0)
    assert(extra_info["_size"] == len(res))
    assert(extra_info["_endoffset"] == len(res))


def test_preprocess_array():
    d = Array(3, Int32ul)
    obj = [4,4,4]
    preprocessed_ctx, extra_info = d.preprocess(obj=obj)
    assert(extra_info["_offset"] == 0)
    assert(extra_info["_0_offset"] == 0)
    assert(extra_info["_1_offset"] == 4)
    assert(extra_info["_2_offset"] == 8)
    assert(extra_info["_0_size"] == 4)
    assert(extra_info["_1_size"] == 4)
    assert(extra_info["_2_size"] == 4)
    assert(extra_info["_0_endoffset"] == 4)
    assert(extra_info["_1_endoffset"] == 8)
    assert(extra_info["_2_endoffset"] == 12)
    assert(extra_info["_size"] == 12)
    assert(extra_info["_endoffset"] == 12)
    res = d.build(preprocessed_ctx)
    assert(res == b'\x04\x00\x00\x00\x04\x00\x00\x00\x04\x00\x00\x00')


def test_preprocess_repeatuntil():
    d = Struct(
        "foo" / Int32ul,
        "bar" / RepeatUntil(lambda obj, lst, ctx: obj == 4, Int32ul),
    )
    obj = {"foo": 1, "bar": [2,3,4]}
    preprocessed_ctx, extra_info = d.preprocess(obj=obj)
    assert(extra_info["_offset"] == 0)
    assert(extra_info["_foo_offset"] == 0)
    assert(extra_info["_foo_size"] == 4)
    assert(extra_info["_foo_endoffset"] == 4)
    assert(extra_info["_bar_0_offset"] == 4)
    assert(extra_info["_bar_1_offset"] == 8)
    assert(extra_info["_bar_2_offset"] == 12)
    assert(extra_info["_bar_0_size"] == 4)
    assert(extra_info["_bar_1_size"] == 4)
    assert(extra_info["_bar_2_size"] == 4)
    assert(extra_info["_bar_0_endoffset"] == 8)
    assert(extra_info["_bar_1_endoffset"] == 12)
    assert(extra_info["_bar_2_endoffset"] == 16)
    assert(extra_info["_size"] == 16)
    assert(extra_info["_endoffset"] == 16)
    res = d.build(preprocessed_ctx)
    assert(res == b'\x01\x00\x00\x00\x02\x00\x00\x00\x03\x00\x00\x00\x04\x00\x00\x00')


def test_preprocess_greedyrange():
    d = GreedyRange(Int32ul)
    obj = [1,2,3,4]
    preprocessed_ctx, extra_info = d.preprocess(obj=obj)
    assert(extra_info["_offset"] == 0)
    assert(extra_info["_0_offset"] == 0)
    assert(extra_info["_1_offset"] == 4)
    assert(extra_info["_2_offset"] == 8)
    assert(extra_info["_3_offset"] == 12)
    assert(extra_info["_0_size"] == 4)
    assert(extra_info["_1_size"] == 4)
    assert(extra_info["_2_size"] == 4)
    assert(extra_info["_3_size"] == 4)
    assert(extra_info["_0_endoffset"] == 4)
    assert(extra_info["_1_endoffset"] == 8)
    assert(extra_info["_2_endoffset"] == 12)
    assert(extra_info["_3_endoffset"] == 16)
    assert(extra_info["_size"] == 16)
    assert(extra_info["_endoffset"] == 16)
    res = d.build(preprocessed_ctx)
    assert(res == b'\x01\x00\x00\x00\x02\x00\x00\x00\x03\x00\x00\x00\x04\x00\x00\x00')

def test_preprocess_rebuild():
    d = Struct(
        "foo" / Int32ul,
        "bar" / Rebuild(Int32ul, lambda ctx: ctx.baz),
        "baz" / Rebuild(Int32ul, lambda ctx: ctx.foo),
        )
    obj = {"foo": 4}
    preprocessed_ctx, extra_info = d.preprocess(obj=obj)
    assert(preprocessed_ctx["_offset"] == 0)
    assert(preprocessed_ctx["_size"] == 12)
    assert(preprocessed_ctx["_endoffset"] == 12)
    assert(extra_info["_offset"] == 0)
    assert(extra_info["_size"] == 12)
    assert(extra_info["_endoffset"] == 12)
    res = d.build(preprocessed_ctx)
    assert(res == b'\x04\x00\x00\x00\x04\x00\x00\x00\x04\x00\x00\x00')


def test_preprocess_pointer():
    d = Struct(
        "foo" / Array(4, Int32ul),
        "bar" / Pointer(2, Int32ul),
        "baz" / Array(4, Int32ul),
        )
    obj = {"foo": [1,2,3,4], "bar": 2, "baz": [5,6,7,8]}
    preprocessed_ctx, extra_info = d.preprocess(obj=obj)
    assert(extra_info["_bar_ptr_offset"] == 0)
    assert(extra_info["_bar_ptr_size"] == 4)
    assert(extra_info["_bar_ptr_endoffset"] == 4)
    res = d.build(preprocessed_ctx)
>>>>>>> 6be607e6

def test_lazy_rebuild():
    d = Struct(
        "foo" / Int32ul,
        "bar" / Rebuild(Int32ul, lambda ctx: ctx.baz),
        "baz" / Rebuild(Int32ul, lambda ctx: ctx.foo),
    )
    obj = {"foo": 4, "bar": lambda ctx: ctx.baz, "baz": lambda ctx: ctx.foo}
    res = d.build(obj)
    assert(res == b'\x04\x00\x00\x00\x04\x00\x00\x00\x04\x00\x00\x00')


@xfail(reason="unfixable defect in the design")
def test_adapters_context_issue_954():
    class IdAdapter(Adapter):
        def _decode(self, obj, context, path):
            return obj
        def _encode(self, obj, context, path):
            return obj
    IdentityAdapter = IdAdapter(Rebuild(Int16ub, len_(this.data)))
    TestStruct = Struct("len" / IdentityAdapter, "data" / Bytes(this.len))
    TestStruct.build({"data": b"123456"})<|MERGE_RESOLUTION|>--- conflicted
+++ resolved
@@ -2383,8 +2383,6 @@
     common(d, b"\xab", 171, 1, x=1)
     common(d, b"\x09\x00", 9, 2, x=2)
 
-<<<<<<< HEAD
-=======
 def test_preprocess_rebuild():
     d = Struct(
         "foo" / Int32ul,
@@ -2532,7 +2530,6 @@
     assert(extra_info["_bar_ptr_size"] == 4)
     assert(extra_info["_bar_ptr_endoffset"] == 4)
     res = d.build(preprocessed_ctx)
->>>>>>> 6be607e6
 
 def test_lazy_rebuild():
     d = Struct(
